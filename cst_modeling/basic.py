--- conflicted
+++ resolved
@@ -1853,9 +1853,6 @@
 
     return x_, y_, z_
 
-<<<<<<< HEAD
-
-=======
 def rotate_vector(x, y, z, angle=0, origin=[0, 0, 0], axis_vector=[0,0,1]) -> np.ndarray:
     '''
     Rotate 3D points (vectors) by axis-angle representation.
@@ -1906,7 +1903,6 @@
     return points
 
 # The rotation_3d is derived from Chenyu Wu. 2022. 11. 5
->>>>>>> bfcb6e08
 def rotation_3d(pp: np.ndarray, origin: np.ndarray, axis: np.ndarray, angle: float):
     '''
     The rotation_3d is derived from Chenyu Wu. 2022. 11. 5
