'''
Basic classes for sections and surfaces, and fundamental functions
'''
import copy
import os
from typing import List

import matplotlib.pyplot as plt
import numpy as np

from scipy.interpolate import CubicSpline

from .math import rotate, transform, stretch_fixed_point, toCylinder


class BasicSection():
    '''
    Coordinates of the 2D unit curve (profile) and the 3D curve (section).
    
    Parameters
    ----------
    thick : {float, None}, optional
        specified maximum relative thickness, by default None.
        
    chord : float
        chord length (m), by default 1.
        
    twist : float
        twist angle, by default 0.
        
    lTwistAroundLE : bool
        whether the twist center is LE, otherwise TE, by default True.
    
    Examples
    --------
    >>> sec = BasicSection(thick=None, chord=1.0, twist=0.0, lTwistAroundLE=True)
    

    Notes
    -------
    - +x:     flow direction (m)
    - +y:     upside (m)
    - +z:     span-wise (m)
    - chord:  chord length (m)
    - thick:  relative maximum thickness
    - tail:   absolute tail thickness (m)
    - twist:  rotation angle about the z-axis, +z direction (deg)
    - rot_x:  rotation angle about the x-axis, +x direction (deg)
    - rot_y:  rotation angle about the y-axis, +y direction (deg)
    
    Attributes
    ------------
    xLE, yLE, zLE : float
        coordinates of the leading edge.
        
    thick : float
        actual maximum relative thickness.
        
    chord : float
        chord length.
        
    twist : float
        twist angle (degree), i.e., rotation angle about z axis (rot_z).
        
    rot_x, rot_y : float
        rotation angle (degree) about x and y axis.
        
    specified_thickness : float or None
        specified maximum relative thickness, by default None.
        
    lTwistAroundLE : bool
        whether the twist center is LE, otherwise TE.
        
    xx, yy, yu, yl : ndarray
        the 2D unit curve coordinates. 
        When it is an open section, only `yy` is available.
        When it is a closed section, only `yu` and `yl` are available. 
        They are then concatenated to one curve, e.g., an airfoil.
        
    x, y, z : ndarray
        the 3D curve coordinates. The 3D curve is generated from the 2D curve through
        translation, scale, and rotation.
    '''

    def __init__(self, thick=None, chord=1.0, twist=0.0, lTwistAroundLE=True) -> None:
        
        self.xLE = 0.0
        self.yLE = 0.0
        self.zLE = 0.0
        self.chord = chord
        self.twist = twist
        self.thick = 0.0
        self.specified_thickness = thick
        
        #* Rotation angles
        # The rotation angles are applied after translation and scale
        # The rotation center is the leading edge (LE) by default
        self.rot_x = 0.0
        self.rot_y = 0.0
        
        self.lTwistAroundLE = lTwistAroundLE

        #* 2D unit curve
        self.xx : np.ndarray = None
        self.yy : np.ndarray = None     # open curve
        self.yu : np.ndarray = None     # upper surface of closed curve
        self.yl : np.ndarray = None     # lower surface of closed curve

        #* 3D section
        self.x : np.ndarray = None
        self.y : np.ndarray = None
        self.z : np.ndarray = None

    @property
    def has_profile(self) -> bool:
        '''
        Whether the 2D profile (unit curve) is constructed
        '''
        return isinstance(self.xx, np.ndarray)
    
    @property
    def has_section(self) -> bool:
        '''
        Whether the 3D section is constructed
        '''
        return isinstance(self.x, np.ndarray)
    
    @property
    def is_open_curve(self) -> bool:
        '''
        Whether the section is an open curve
        '''
        return isinstance(self.yy, np.ndarray)

    @property
    def n_point_profile(self) -> int:
        '''
        Number of points in the 2D profile (unit curve)
        '''
        if isinstance(self.xx, np.ndarray):
            return self.xx.shape[0]
        else:
            return 0
        
    @property
    def n_point_section(self) -> int:
        '''
        Number of points in the 3D section (3D curve)
        '''
        if isinstance(self.x, np.ndarray):
            return self.x.shape[0]
        else:
            return 0

    @property
    def scale(self) -> float:
        '''
        Scale factor, e.g., chord length (m).
        '''
        return self.chord

    @property
    def rot_z(self) -> float:
        '''
        Rotation angle (degree) about z axis, i.e., the twist angle.
        '''
        return self.twist
    
    @rot_z.setter
    def rot_z(self, value: float) -> None:
        self.twist = value

    def get_profile(self) -> List[np.ndarray]:
        '''
        Get the 2D profile (unit curve) coordinates.
        If it is a closed curve, the upper and lower surface curves are combined.
        
        Returns
        ---------
        profile : List[np.ndarray] [2][n_point_section]
            the 2D profile coordinates, [profile_x, profile_y].
        '''
        profile : List[np.ndarray] = [None, None]
        
        if self.xx is None:
            raise Exception('The 2D profile (xx, yy, yu, yl) has not been constructed')
        
        if not self.is_open_curve:
        
            profile[0] = np.concatenate((np.flip(self.xx), self.xx[1:]), axis=0)
            profile[1] = np.concatenate((np.flip(self.yl), self.yu[1:]), axis=0)
            
        else:
            
            profile[0] = self.xx
            profile[1] = self.yy
            
        return profile

<<<<<<< HEAD
    def set_params(self, init=False, **kwargs):
        '''
        Set parameters of the section

        ### Inputs:
        ```text
        init:   True, set to default values
        ```

        ### kwargs:
        ```text
        xLE, yLE, zLE, chord, twist, thick (None)
        ```
        '''
        if init:
            self.xLE = 0.0
            self.yLE = 0.0
            self.zLE = 0.0
            self.chord = 1.0
            self.twist = 0.0
            self.thick = 0.0
            self.thick_set = None

            return

        if 'xLE' in kwargs.keys():
            self.xLE = kwargs['xLE']

        if 'yLE' in kwargs.keys():
            self.yLE = kwargs['yLE']

        if 'zLE' in kwargs.keys():
            self.zLE = kwargs['zLE']

        if 'chord' in kwargs.keys():
            self.chord = kwargs['chord']

        if 'twist' in kwargs.keys():
            self.twist = kwargs['twist']

        if 'thick' in kwargs.keys():
            self.thick_set = kwargs['thick']
    
    def section(self, nn=1001, flip_x=False, projection=True) -> None:
=======
    def section(self, flip_x=False, projection=True, nn=None) -> None:
>>>>>>> 6ef71604
        '''
        Calculate the 3D curve coordinates from the known 2D curve.

        Parameters
        ------------
        flip_x : bool
            whether flip `xx` in the reverse order, by default False.
            
        projection : bool
            whether keeps the projection length the same when rotating the section, by default True.
        
        nn : int
            number of points in `xx`, `yy`, `yu`, and `yl`. 
            It's here for the consistency with `Section.section` and `BasicSurface.update_sections`.
        
        Examples
        ------------
        >>> sec.section(flip_x=False, projection=True)

        '''
        if not isinstance(self.xx, np.ndarray):
            raise Exception('The 2D curve (sec.xx, sec.yy, sec.yu, sec.yl) has not been constructed')

        #* Flip xx
        if flip_x:
            self.xx = np.flip(self.xx)
        
        #* Twist center (rotation after translation and scale)
        if self.lTwistAroundLE:
            xr = None
            yr = None
        else:
            xr = self.xLE + self.chord

        #* Transform to 3D for open section
        if isinstance(self.yy, np.ndarray):
            
            if not self.lTwistAroundLE:
                yr = self.yLE + self.yy[-1]*self.chord
            
            self.x, _, self.y, _ = transform(self.xx, self.xx, self.yy, self.yy, 
                scale=self.chord, rot=self.twist, xr=xr, yr=yr,
                dx=self.xLE, dy=self.yLE, projection=projection)

            self.z = np.ones_like(self.x)*self.zLE

        #* Transform to 3D for closed section
        if isinstance(self.yu, np.ndarray):
            
            if not self.lTwistAroundLE:
                yr = self.yLE + 0.5*(self.yu[-1]+self.yl[-1])*self.chord
            
            xu_, xl_, yu_, yl_ = transform(self.xx, self.xx, self.yu, self.yl, 
                scale=self.chord, rot=self.twist, xr=xr, yr=yr,
                dx=self.xLE, dy=self.yLE, projection=projection)

            self.x = np.concatenate((np.flip(xl_),xu_[1:]), axis=0)
            self.y = np.concatenate((np.flip(yl_),yu_[1:]), axis=0)
            self.z = np.ones_like(self.x)*self.zLE

        if self.x.shape[0] <= 1:
            raise Exception('The 3D curve (sec.x, sec.y, sec.z) is not successfully constructed')
    
    def rotate(self, **kwargs):
        '''
        Rotate the 3D curve according to origin

        >>> sec.rotate(angle, origin, axis)

        ### Inputs:
        ```text
        angle:  rotation angle (deg)
        origin: rotation origin
        axis:   rotation axis (use positive direction to define angle)
        '''

        if len(self.x) + len(self.y) + len(self.z) < 4:
            print('Warning: The section is not generated, use geo_secs() first')
            return

        self.x, self.y, self.z = rotate(self.x, self.y, self.z, **kwargs)


class BasicSurface():
    '''
    Multi-section surface based on `BasicSection`.
    
    Parameters
    ----------
    n_sec : int
        number of control sections.
        
    name : str
        name of the object, by default 'Surf'.
        
    nn : int
        number of points in the unit 2D curve's `xx`, by default 1001.
        
    ns : int
        number of points in the sweep direction between sections, by default 101.
        
    projection : bool
        whether keeps the projection length the same when rotating the section, by default True.

    Examples
    --------
    >>> surf = BasicSurface(n_sec=1, name='Surf', nn=1001, ns=101, projection=True)
    
    
    Notes
    -------
    - +x:     flow direction (m)
    - +y:     upside (m)
    - +z:     span-wise (m)

        
    Attributes
    ------------
    l2d : bool
        whether this is a 3D surface for a 2D curve (unit span). 
        It is `True` when `n_sec` is 0 or 1.
        
    secs : list of BasicSection
        section objects.
        
    surfs : list of list of ndarray
        surface coordinates. List `surfs` contains `n_sec`-1 sub-lists.
        Each sub-list is the coordinates of the 3D surface, which contains 3 `ndarray`.
        The 3 arrays are the X, Y, Z coordinates of the surface.   
        For example, surfs = [[x0, y0, z0], [x1, y1, z1]] when n_sec=3.
        
    half_span : float
        half span for plotting.
        
    center : ndarray
        surface center for plotting.

    '''

    def __init__(self, n_sec=1, name='Surf', nn=1001, ns=101, projection=True):
        '''
        Construct a BasicSurface object.
        
        Parameters
        ----------
        n_sec : int
            number of control sections.
        name : str
            name of the object, by default 'Surf'.
        nn : int
            number of points in the unit 2D curve's `xx`, by default 1001.
        ns : int
            number of points in the sweep direction between sections, by default 101.
        projection : bool
            whether keeps the projection length the same when rotating the section, by default True.
            
        Examples
        --------
        >>> surf = BasicSurface(n_sec=1, name='Surf', nn=1001, ns=101, projection=True)
        '''
        
        n_ = max(1, n_sec)
        self.l2d   = n_ == 1    # type: bool
        self.name  = name       # type: str
        self.nn    = nn         # type: int
        self.ns    = ns         # type: int
        self.secs  = [ BasicSection() for _ in range(n_) ]
        self.surfs = []         # type: list[list]
        self.projection = projection  # type: bool

        # Parameters for plot
        self.half_span = 0.5    # type: float
        self.center = np.array([0.5, 0.5, 0.5])

    @property
    def n_sec(self) -> int:
        '''
        Number of sections
        '''
        return len(self.secs)

    @property
    def zLEs(self) -> List[float]:
        '''
        List of section zLE
        '''
        return [round(sec.zLE,5) for sec in self.secs]

    def read_setting(self, fname: str) -> None:
        '''
        Read in Surface layout parameters from file
        
        Parameters
        -----------
        fname : str
            parameter file name.

        '''
        if not os.path.exists(fname):
            raise Exception(fname+' does not exist for surface setting')
        
        key_dict = {'Layout:': 1}

        found_surf = False
        found_key = 0
        with open(fname, 'r') as f:

            lines = f.readlines()
            iL = 0

            while iL<len(lines):

                line = lines[iL].split()

                if len(line) < 1:
                    iL += 1
                    continue
                
                if not found_surf and len(line) > 1:
                    if '[Surf]' in line[0] and self.name == line[1]:
                        found_surf = True

                elif found_surf and '[Surf]' in line[0]:
                    break

                elif found_surf and found_key == 0:
                    if line[0] in key_dict:
                        found_key = key_dict[line[0]]

                elif found_surf and found_key == 1:
                    for i in range(self.n_sec):
                        iL += 1
                        line = lines[iL].split()
                        self.secs[i].xLE   = float(line[0])
                        self.secs[i].yLE   = float(line[1])
                        self.secs[i].zLE   = float(line[2])
                        self.secs[i].chord = float(line[3])
                        self.secs[i].twist = float(line[4])

                        if len(line) >= 6:
                            self.secs[i].specified_thickness = float(line[5])

                        if self.l2d:
                            self.secs[i].zLE = 0.0

                    found_key = 0

                else:
                    # Lines that are not relevant
                    pass

                iL += 1
        
        self.layout_center()

    def layout_center(self) -> None:
        '''
        Locate layout center for plot
        '''
        x_range = [self.secs[0].xLE, self.secs[0].xLE+self.secs[0].chord]
        y_range = [self.secs[0].yLE, self.secs[0].yLE]
        z_range = [self.secs[0].zLE, self.secs[0].zLE+self.l2d]
        
        if not self.l2d:
            
            for i in range(self.n_sec):
                x_range[0] = min(x_range[0], self.secs[i].xLE)
                x_range[1] = max(x_range[1], self.secs[i].xLE+self.secs[i].chord)
                y_range[0] = min(y_range[0], self.secs[i].yLE)
                y_range[1] = max(y_range[1], self.secs[i].yLE)
                z_range[0] = min(z_range[0], self.secs[i].zLE)
                z_range[1] = max(z_range[1], self.secs[i].zLE)
        
        span = np.array([x_range[1]-x_range[0], y_range[1]-y_range[0], z_range[1]-z_range[0]])
        self.half_span = span.max()/2.0
        self.center[0] = 0.5*(x_range[1]+x_range[0])
        self.center[1] = 0.5*(y_range[1]+y_range[0])
        self.center[2] = 0.5*(z_range[1]+z_range[0])

    def linear_interpolate_z(self, z: float, key='x') -> dict:
        '''
        Linear interpolation of key by a given z.

        Parameters
        ----------
        z : float
            location of the value
        key : str
            the value to be interpolated:
            'x' or 'X', 'y' or 'Y',
            'c' or 'C' or 'chord',
            't' or 'thick' or 'thickness', 'twist'.
        '''
        #* Find the adjacent control sections
        i_sec = self.n_sec
        for i in range(self.n_sec-1):
            if (z-self.secs[i].zLE)*(z-self.secs[i+1].zLE)<0 or z==self.secs[i].zLE:
                i_sec = i

        if i_sec >= self.n_sec:
            raise Exception('z is not within the surface: ', z, self.secs[0].zLE, self.secs[-1].zLE)

        #* Linear interpolation
        tt = (z-self.secs[i_sec].zLE)/(self.secs[i_sec+1].zLE-self.secs[i_sec].zLE)
        key_value = None

        if key == 'x' or key == 'X':
            key_value = (1-tt)*self.secs[i_sec].xLE + tt*self.secs[i_sec+1].xLE
        elif key == 'y' or key == 'Y':
            key_value = (1-tt)*self.secs[i_sec].yLE + tt*self.secs[i_sec+1].yLE
        elif key == 'c' or key == 'C' or  key == 'chord':
            key_value = (1-tt)*self.secs[i_sec].chord + tt*self.secs[i_sec+1].chord
        elif key == 't' or key == 'thick' or key == 'thickness':
            key_value = (1-tt)*self.secs[i_sec].thick + tt*self.secs[i_sec+1].thick
        elif key == 'twist':
            key_value = (1-tt)*self.secs[i_sec].twist + tt*self.secs[i_sec+1].twist
        else:
            raise Exception('Unknown key:', key)

        return key_value


    def update_sections(self, flip_x=False) -> None:
        '''
        Update surface sections, including the construction of 2D unit curves (optional)
        and transforming to 3D curves.

        previous: geo_secs

        Parameters
        ----------
        flip_x : bool
            whether flip `xx` in the reverse order, by default False.

        '''
        for i in range(self.n_sec):
            self.secs[i].section(nn=self.nn, flip_x=flip_x, projection=self.projection)

    def geo(self, flip_x=False, update_sec=True) -> None:
        '''
        Generate surface geometry.
        
        First, update sections by calling `sec.section()` (optional): \n
            1) update the 2D curve `sec.xx, sec.yy, sec.yu, sec.yl`; \n
            2) transform the 2D curve to the 3D curve `sec.x, sec.y, sec.z`; \n
        Then, interpolate the 3D surface `[surf_x, surf_y, sur_z]` from 3D curves.
        
        
        Parameters
        -----------
        flip_x : bool
            whether flip `xx` in the reverse order, by default False.
        update_sec : bool
            whether update sections, by default True.
        
        '''
        #* Update sections
        if update_sec:
            self.update_sections(flip_x=flip_x)

        #* Interpolate the 3D surface from 3D curves.
        self.surfs = []
        
        if self.l2d:
            
            sec_ = copy.deepcopy(self.secs[0])
            sec_.zLE = 1.0
            sec_.z = np.ones_like(sec_.x)
            surf = self.section2surf(self.secs[0], sec_, ns=self.ns)
            self.surfs.append(surf)

        else:
            
            for i in range(self.n_sec-1):
                surf = self.section2surf(self.secs[i], self.secs[i+1], ns=self.ns)
                self.surfs.append(surf)

    def geo_axisymmetric(self, phi, flip_x=False, update_sec=True) -> None:
        '''
        Generate axisymmetric surface geometry.
        
        Parameters
        -----------
        phi : list or ndarray
            position angle of control sections.
        flip_x : bool
            whether flip `xx` in the reverse order, by default False.
        update_sec : bool
            whether update sections, by default True.

        '''
        #* Update sections
        if update_sec:
            self.update_sections(flip_x=flip_x)

        #* Interpolate the 3D surface from 3D curves.
        self.surfs = []

        if self.l2d:
            raise Exception('Axisymmetric geometry can not be 2D surface')

        else:
            for i in range(self.n_sec-1):
                surf = self.section_surf_axisymmetric(self.secs[i], self.secs[i+1], phi[i], phi[i+1], ns=self.ns)
                self.surfs.append(surf)


    @staticmethod
    def section2surf(sec0: BasicSection, sec1: BasicSection, ns=101) -> List[np.ndarray]:
        '''
        Interpolate surface from section 3D curves.
        
        Parameters
        ----------
        sec0, sec1 : BasicSection
            sections on both ends of the surface.
        ns : int
            number of points in the interpolation direction.
            
        Returns
        ---------
        surf : list of ndarray
            coordinates of the surface, `[surf_x, surf_y, surf_z]`,
            `surf_x`'s shape is `[ns, nn]`. 
        
        Examples
        ---------
        >>> surf = section2surf(sec0, sec1, ns)

        '''
        if sec0.x.shape[0]<=1 or sec1.x.shape[0]<=1:
            raise Exception('The 3D curve (sec.x, sec.y, sec.z) is not available')
        
        nn = sec0.x.shape[0]
        surf_x = np.zeros((ns,nn))
        surf_y = np.zeros((ns,nn))
        surf_z = np.zeros((ns,nn))
        
        for i in range(ns):
            tt = 1.0*i/(ns-1.0)
            surf_x[i,:] = (1-tt)*sec0.x + tt*sec1.x
            surf_y[i,:] = (1-tt)*sec0.y + tt*sec1.y
            surf_z[i,:] = (1-tt)*sec0.z + tt*sec1.z

        surf = [surf_x, surf_y, surf_z]

        return surf

    @staticmethod
    def section_surf_axisymmetric(sec0: BasicSection, sec1: BasicSection, 
                                  phi0: float, phi1: float, ns=101) -> List[np.ndarray]:
        '''
        Interpolate axisymmetric surface section between curves.
        
        Parameters
        ----------
        sec0, sec1 : BasicSection
            sections on both ends of the surface.
        phi0, phi1 : float
            angle (degree) about X-axis (X-Y plane is 0 degree).
        ns : int
            number of points in the interpolation direction.
            
        Returns
        ---------
        surf : list of ndarray
            coordinates of the surface, `[surf_x, surf_y, surf_z]`,
            `surf_x`'s shape is `[ns, nn]`. 
            
        Examples
        ---------
        >>> surf = section_surf_axisymmetric(sec0, sec1, phi0, phi1, ns)
        '''
        if sec0.x.shape[0]<=1 or sec1.x.shape[0]<=1:
            raise Exception('The 3D curve (sec.x, sec.y, sec.z) is not available')
        
        nn = sec0.x.shape[0]
        surf_x = np.zeros((ns,nn))
        surf_y = np.zeros((ns,nn))
        surf_z = np.zeros((ns,nn))
        xx = np.zeros(nn)
        yy = np.zeros(nn)
        zz = np.zeros(nn)

        R = np.sqrt(sec0.yLE**2+sec0.zLE**2)
        
        for i in range(ns):

            tt    = 1.0*i/(ns-1.0)
            t0    = 1-tt

            xLE   = t0*sec0.xLE + tt*sec1.xLE
            yLE_  = t0*sec0.yLE + tt*sec1.yLE
            zLE_  = t0*sec0.zLE + tt*sec1.zLE

            angle = t0*phi0 + tt*phi1
            yLE   = R*np.cos(angle/180.0*np.pi)
            zLE   = R*np.sin(angle/180.0*np.pi)

            xx = t0*sec0.x + tt*sec1.x
            yy = t0*sec0.y + tt*sec1.y + (yLE-yLE_)
            zz = t0*sec0.z + tt*sec1.z + (zLE-zLE_)

            surf_x[i,:], surf_y[i,:], surf_z[i,:] = rotate(xx, yy, zz, angle=angle, origin=[xLE, yLE, zLE], axis='X')

        return [surf_x, surf_y, surf_z]


    def flip(self, axis='None', plane='None') -> None:
        '''
        Flip surfaces and layout center. This should be the last action before output.
        
        Parameters
        -----------
        axis : str
            turn 90 degrees about axis: +X, -X, +Y, -Y, +Z, -Z.
        plane : str
            get symmetry about plane: 'XY', 'YZ', 'ZX'.

        Notes
        ---------
        The `axis` and `plane` can be a single phrase, 
        or a string contains multiple actions to take in order, e.g., '+X  +Y'.
        '''
        for axis_ in axis.split():
            if '+X' in axis_:
                for i_sec in range(len(self.surfs)):
                    temp = -self.surfs[i_sec][2]
                    self.surfs[i_sec][2] = copy.deepcopy(self.surfs[i_sec][1])
                    self.surfs[i_sec][1] = copy.deepcopy(temp)

                temp = self.center[2]*1.0
                self.center[2] = self.center[1]*1.0
                self.center[1] = -temp

            if '-X' in axis_:
                for i_sec in range(len(self.surfs)):
                    temp = -self.surfs[i_sec][1]
                    self.surfs[i_sec][1] = copy.deepcopy(self.surfs[i_sec][2])
                    self.surfs[i_sec][2] = copy.deepcopy(temp)

                temp = self.center[1]*1.0
                self.center[1] = self.center[2]
                self.center[2] = -temp

            if '+Y' in axis_:
                for i_sec in range(len(self.surfs)):
                    temp = -self.surfs[i_sec][0]
                    self.surfs[i_sec][0] = copy.deepcopy(self.surfs[i_sec][2])
                    self.surfs[i_sec][2] = copy.deepcopy(temp)

                temp = self.center[0]
                self.center[0] = self.center[2]
                self.center[2] = -temp

            if '-Y' in axis_:
                for i_sec in range(len(self.surfs)):
                    temp = -self.surfs[i_sec][2]
                    self.surfs[i_sec][2] = copy.deepcopy(self.surfs[i_sec][0])
                    self.surfs[i_sec][0] = copy.deepcopy(temp)

                temp = self.center[2]
                self.center[2] = self.center[0]
                self.center[0] = -temp

            if '+Z' in axis_:
                for i_sec in range(len(self.surfs)):
                    temp = -self.surfs[i_sec][1]
                    self.surfs[i_sec][1] = copy.deepcopy(self.surfs[i_sec][0])
                    self.surfs[i_sec][0] = copy.deepcopy(temp)

                temp = self.center[1]
                self.center[1] = self.center[0]
                self.center[0] = -temp

            if '-Z' in axis_:
                for i_sec in range(len(self.surfs)):
                    temp = -self.surfs[i_sec][0]
                    self.surfs[i_sec][0] = copy.deepcopy(self.surfs[i_sec][1])
                    self.surfs[i_sec][1] = copy.deepcopy(temp)

                temp = self.center[0]
                self.center[0] = self.center[1]
                self.center[1] = -temp

        if 'XY' in plane:
            for i_sec in range(len(self.surfs)):
                self.surfs[i_sec][2] = -self.surfs[i_sec][2]
            self.center[2] = - self.center[2]

        if 'YZ' in plane:
            for i_sec in range(len(self.surfs)):
                self.surfs[i_sec][0] = -self.surfs[i_sec][0]
            self.center[0] = - self.center[0]

        if 'ZX' in plane:
            for i_sec in range(len(self.surfs)):
                self.surfs[i_sec][1] = -self.surfs[i_sec][1]
            self.center[1] = - self.center[1]

    def translate(self, dX=0.0, dY=0.0, dZ=0.0) -> None:
        '''
        Translate surface coordinates
        '''
        for surf in self.surfs:
            surf[0] += dX
            surf[1] += dY
            surf[2] += dZ

        self.center[0] += dX
        self.center[1] += dY
        self.center[2] += dZ

    def scale(self, scale=1.0, X0=0.0, Y0=0.0, Z0=0.0) -> None:
        '''
        Scale surface coordinates about point `[X0, Y0, Z0]`.
        '''
        for surf in self.surfs:
            surf[0] = (surf[0]-X0)*scale + X0
            surf[1] = (surf[1]-Y0)*scale + Y0
            surf[2] = (surf[2]-Z0)*scale + Z0

        self.center[0] = (self.center[0]-X0)*scale + X0
        self.center[1] = (self.center[1]-Y0)*scale + Y0
        self.center[2] = (self.center[2]-Z0)*scale + Z0

    def rotate(self, **kwargs):
        '''
        Rotate the surface according to the origin and axis with the angle
        
        `origin`: The numpy array that defines the origin of the rotation axis. The shape must be `(3,0)`

        `axis`: The direction of the rotation axis. This axis does not need to be normalized. The shape must be `(3,0)`

        `angle`: The rotation angle in degree
        '''
        for surf in self.surfs:
            points = np.array(surf).reshape(3, -1).T
            xnew, ynew, znew = rotation_3d(points, **kwargs).T
            surf[0] = xnew.reshape(self.ns, self.nn)
            surf[1] = ynew.reshape(self.ns, self.nn)
            surf[2] = znew.reshape(self.ns, self.nn)

        center_point = self.center.reshape(1, 3)
        self.center[0], self.center[1], self.center[2] = rotation_3d(center_point, **kwargs)[0]

    def split(self, ips: list) -> None:
        '''
        Split each surface `surfs` into several pieces.
        Length of `surfs` is multiplied by len(ips)+1.
        
        Parameters
        -----------
        ips : list of int
            split point indices on each section curves

        Notes
        ----------
        `surf` is a list of ndarray, i.e., `[surf_x, surf_y, surf_z]`,
        the shape of each element is `[ns, nn]`.
        '''
        nt = self.surfs[0][0].shape[1]  # i.e., self.nn
        ips.sort()
        ips = [1] + ips + [nt]
        
        surfs = copy.deepcopy(self.surfs)
        self.surfs = []

        for i in range(len(ips)-1):

            for surf in surfs:

                surf_x = surf[0]
                surf_y = surf[1]
                surf_z = surf[2]
                
                self.surfs.append([
                    surf_x[:,ips[i]-1:ips[i+1]],
                    surf_y[:,ips[i]-1:ips[i+1]],
                    surf_z[:,ips[i]-1:ips[i+1]]])

    def smooth(self, i_sec0: int, i_sec1: int, smooth0=False, smooth1=False, 
               dyn0=None, ratio_end=10) -> None:
        '''
        Smooth the span-wise curve between i_sec0 and i_sec1.
        
        Parameters
        -----------
        i_sec0, i_sec1: int
            The index of surface `surfs` to be smoothed is `i_sec0, ..., i_sec1-1`.
            They usually are the starting and ending section index of the smooth region.
        smooth0, smooth1: bool
            whether have smooth transition to the neighboring surfaces.
        dyn0: {None, float}
            If float, sets the slope of y-z curve at the end of section 0, i.e., (dy/dz)|n.
            If None, the slope at section 0 is not specified.
        ratio_end: {float, list of float}
            the ratio controls how fast changing to the original geometry 
            at both ends of the curve (`ip=0, n_point-1`). \n
            If input a list, `ratio_end=[a0, a1, b]`. \n
            If input a float `a`, do not change to the original geometry when `a <= 0`,
            `ratio_end=[a, a, 1]` when `a` > 0. \n
            `a0`, `a1`: larger the faster. \n
            `b`: controls the width of the original geometry at both ends. \n
            `b<=1`: no width, `b>1`: larger the wider. 

        '''
        #* Do not have neighboring surfaces
        if i_sec0 == 0:
            smooth0 = False
        if i_sec1 == self.n_sec-1 or i_sec1 == len(self.surfs)-1:
            smooth1 = False

        n_point = self.surfs[i_sec0][0].shape[1]

        #* Smoothly change to the original geometry at both ends of the curve (ip=0, n_point-1)
        _x = np.linspace(0, 1, n_point, endpoint=True)
        
        if not isinstance(ratio_end, list):
            if ratio_end <= 0:
                ratio = np.zeros(n_point)
            else:
                ratio = self.smooth_ratio_function(_x, a0=ratio_end, a1=ratio_end, b=1)
        else:
            ratio = self.smooth_ratio_function(_x, a0=ratio_end[0], a1=ratio_end[1], b=ratio_end[2])


        #* For each point in the section curve (n_point)
        for ip in range(n_point):

            #* Collect the spanwise control points
            xx = []
            yy = []
            zz = []
            for i_surf in range(i_sec0, i_sec1):
                xx.append(self.surfs[i_surf][0][0,ip])
                yy.append(self.surfs[i_surf][1][0,ip])
                zz.append(self.surfs[i_surf][2][0,ip])
            xx.append(self.surfs[i_sec1-1][0][-1,ip])
            yy.append(self.surfs[i_sec1-1][1][-1,ip])
            zz.append(self.surfs[i_sec1-1][2][-1,ip])

            #* Construct spanwise spline curve
            bcx0 = (2,0.0)
            bcx1 = (2,0.0)
            bcy0 = (2,0.0)
            bcy1 = (2,0.0)
            
            if smooth0:
                ii = i_sec0-1
                dz = self.surfs[ii][2][-1,ip] - self.surfs[ii][2][-2,ip]
                dxz0 = (self.surfs[ii][0][-1,ip] - self.surfs[ii][0][-2,ip])/dz
                dyz0 = (self.surfs[ii][1][-1,ip] - self.surfs[ii][1][-2,ip])/dz
                bcx0 = (1,dxz0)
                bcy0 = (1,dyz0)
                
            if smooth1:
                ii = i_sec1+1
                dz = self.surfs[ii][2][1,ip] - self.surfs[ii][2][0,ip]
                dxz1 = (self.surfs[ii][0][1,ip] - self.surfs[ii][0][0,ip])/dz
                dyz1 = (self.surfs[ii][1][1,ip] - self.surfs[ii][1][0,ip])/dz
                bcx1 = (1,dxz1)
                bcy1 = (1,dyz1)

            curve_x = CubicSpline(zz, xx, bc_type=(bcx0, bcx1))
            
            if isinstance(dyn0, float) or isinstance(dyn0, int):

                if abs(dyn0)<=1e-6:
                    
                    if ip < n_point-1:
                        _x1 = self.surfs[i_sec0][0][0,ip+1] - self.surfs[i_sec0][0][0,ip]
                        _y1 = self.surfs[i_sec0][1][0,ip+1] - self.surfs[i_sec0][1][0,ip]
                        _z2 = self.surfs[i_sec0][2][1,ip]   - self.surfs[i_sec0][2][0,ip]
                        _x2 = curve_x(self.surfs[i_sec0][2][1,ip]) - self.surfs[i_sec0][0][0,ip]
                        _yz = _y1/_z2 * np.clip(_x2/_x1, -1, 1)
                        bcy0 = (1,_yz)
                    else:
                        bcy0 = (1,_yz)
                else:
                    
                    bcy0 = (1,dyn0)

            curve_y = CubicSpline(zz, yy, bc_type=(bcy0, bcy1))
            
            #* Use the spanwise spline to update the spanwise geometry
            for i_surf in range(i_sec0, i_sec1):
                ns = self.surfs[i_surf][0].shape[0]
                for j in range(ns):
                    zi = self.surfs[i_surf][2][j,ip]
                    self.surfs[i_surf][0][j,ip] = (1-ratio[ip])*curve_x(zi) + ratio[ip]*self.surfs[i_surf][0][j,ip]
                    self.surfs[i_surf][1][j,ip] = (1-ratio[ip])*curve_y(zi) + ratio[ip]*self.surfs[i_surf][1][j,ip]
   
    def smooth_axisymmetric(self, i_sec0: int, i_sec1: int, phi, linear_TEx=True, 
                            RTE=None, RTE_=None, func_trans=None):
        '''
        Smooth the axisymmetric curve between i_sec0 and i_sec1
        
        Parameters
        ----------
        i_sec0, i_sec1 : int
            the starting and ending section index of the smooth region
        phi : list or ndarray
            position angle (degree) of control sections: `i_sec0` ~ `i_sec1`
        linear_TEx : bool
            if True, the x coordinates of trailing edge curve are piece-wise linear distribution. 
            Otherwise, they can be nonlinear distribution due to the leading edge curve.
        RTE : {None, float}
            if None, the trailing edge curve in YZ plane is generated by the layout parameters.
            If provided a float, then the trailing edge curve in YZ plane is set to a circle. 
            Its origin is (0,0), radius is `RTE`.
        RTE_ : {None, float}
            if `RTE_` is provided, it means the control sections are close sections, i.e., 
            both upper and lower surfaces of the control section exist.
            Then, `RTE_` is the inner circle radius.
        func_trans : {None, function}
            if None, `ratio` = `tx`. \n
            If a function `ratio = func_trans(tx)` is provided:
            `ratio` is a float (0~1), representing how much the YZ-plane curve is similar to a circle. \n
            When `ratio` is 1, the curve is the specified circle of which the radius is `RTE`.
            `tx` is a float (0~1), representing the relative x-axis location of the YZ-plane curve.

        '''
        periodic = False
        if np.abs(phi[0]+phi[-1]-360.0)<1E-3:
            periodic = True

        #* First, smooth the X-axis position of each section
        xx = []
        for i in range(i_sec0, i_sec1+1):
            xx.append(self.secs[i].xLE)

        if periodic:
            curve_x = CubicSpline(phi, xx, bc_type='periodic')
        else:
            curve_x = CubicSpline(phi, xx)

        for i_surf in range(i_sec0, i_sec1):

            sec0 = self.secs[i_surf]
            sec1 = self.secs[i_surf+1]

            for j in range(self.ns):

                tt    = 1.0*j/(self.ns-1.0)
                xLE_  = (1-tt)*sec0.xLE   + tt*sec1.xLE
                chord = (1-tt)*sec0.chord + tt*sec1.chord

                angle = (1-tt)*phi[i_surf] + tt*phi[i_surf+1]
                xLE   = curve_x(angle)  # type: float

                if linear_TEx:
                    self.surfs[i_surf][0][j,:] = (self.surfs[i_surf][0][j,:]-xLE_)/chord*(chord-xLE+xLE_) + xLE
                else:
                    self.surfs[i_surf][0][j,:] += xLE - xLE_

        #* Second, smooth the radius distribution in the circumferential direction
        #  For each point in the section curve (nn)
        nn = self.secs[0].x.shape[0]
        for ip in range(nn):

            # Collect the circumferential control points
            # Must use surfs data instead of secs data, since only the surfs data is rotated
            rr = []
            for i_surf in range(i_sec0, i_sec1):
                y_ = self.surfs[i_surf][1][0,ip]
                z_ = self.surfs[i_surf][2][0,ip]
                r_ = np.sqrt(y_**2+z_**2)
                rr.append(r_)
            y_ = self.surfs[i_surf][1][-1,ip]
            z_ = self.surfs[i_surf][2][-1,ip]
            r_ = np.sqrt(y_**2+z_**2)
            rr.append(r_)

            if periodic:
                curve_r = CubicSpline(phi, rr, bc_type='periodic')
            else:
                curve_r = CubicSpline(phi, rr)
        
            # Use the circumferential spline to update the circumferential geometry
            for i_surf in range(i_sec0, i_sec1):
                for j in range(self.ns):

                    tt    = 1.0*j/(self.ns-1.0)
                    angle = (1-tt)*phi[i_surf] + tt*phi[i_surf+1]
                    R     = curve_r(angle)  # type: float

                    if isinstance(RTE, float):
                        chord = (1-tt)*self.secs[i_surf].chord + tt*self.secs[i_surf+1].chord
                        xLE_  = (1-tt)*self.secs[i_surf].xLE   + tt*self.secs[i_surf+1].xLE
                        xLE   = curve_x(angle)  # type: float
                        tx = (self.surfs[i_surf][0][j,ip]-xLE)/(chord-xLE+xLE_)
                        
                        if func_trans is not None:
                            tx = func_trans(tx)

                        if isinstance(RTE_, float):
                            if ip>nn/2.0:
                                R = (1-tx)*R + tx*RTE
                            else:
                                R = (1-tx)*R + tx*RTE_
                        else:
                            R = (1-tx)*R + tx*RTE

                    self.surfs[i_surf][1][j,ip] = R*np.cos(angle/180.0*np.pi)
                    self.surfs[i_surf][2][j,ip] = R*np.sin(angle/180.0*np.pi)
    
    @staticmethod
    def smooth_ratio_function(x: np.ndarray, a0=4, a1=4, b=1) -> np.ndarray:
        '''
        Smooth ratio function, `x` in [0,1], `ratio` in [0,1].
        
        A larger `a` gives a steeper ramp, 
        a larger `b` gives a longer plateau at both ends.
        '''
        r0 = BasicSurface.smooth_ramp_function(-10*x, a0)
        r1 = BasicSurface.smooth_ramp_function(-10*(1-x), a1)
        ratio = BasicSurface.scaled_sigmoid(r0+r1, b)
        return ratio
    
    @staticmethod
    def smooth_ramp_function(x: np.ndarray, a=1) -> np.ndarray:
        '''
        Smooth ramp function, `x`<=0, `y` in [0,1].
        '''
        y1 = 1.0/(1.0+np.exp(-a*x-2))
        y2 = 1.0 + a/4*x
        rr = x < -2/a
        return rr*y1 + (1-rr)*y2
    
    @staticmethod
    def scaled_sigmoid(x, b=1):
        y = 1.0/(1.0+np.exp(-b*x))
        return (y-np.min(y))/(np.max(y)-np.min(y))


    def bend(self, i_sec0: int, i_sec1: int, leader=None, 
             kx=None, ky=None, kc=None, rot_x=False) -> None:
        '''
        Bend surfaces by a guide curve, i.e., leader.
        
        Parameters
        ------------
        i_sec0, i_sec1 : int
            the index of the start section and the end section.
            
        leader : List[List[float]] or None
            coordinates of the leader curve control points (and chord length). \n
            The leader is a spline curve defined by a list of control points.
            The leading edge point at both ends are automatically included in leader. \n
            `leader = [[x,y,z(,c)], [x,y,z(,c)], ...]`.
            
        kx : {None, float}
            X-axis slope (dx/dz) at both ends [kx0, kx1].
            
        ky : {None, float}
            Y-axis slope (dy/dz) at both ends [ky0, ky1].
            
        kc : {None, float}
            chord slope (dc/dz) at both ends [kc0, kc1].
            
        rot_x : bool
            if True, rotate sections in x-axis to make the section vertical to the leader.

        Notes
        ------
        Regenerate the surface between section i_sec0 and i_sec1. \n
        X is the flow direction (chord direction).

        Examples
        ---------
        >>> bend(i_sec0: int, i_sec1: int, leader=None, 
        >>>         kx=None, ky=None, kc=None, rot_x=False)

        '''
        if self.l2d:
            print('No bending for 2D cases')
            return

        def sortZ(loc):
            return loc[2]

        #* Control points of the leader curve
        leader_points = []
        spline_chord = False
        if not kc is None:
            spline_chord = True
        elif not leader is None:
            if len(leader[0])==4:
                spline_chord = True

        if spline_chord:
            for i in range(i_sec0, i_sec1+1):
                leader_points.append([self.secs[i].xLE, self.secs[i].yLE, self.secs[i].zLE, self.secs[i].chord])
        else:
            for i in range(i_sec0, i_sec1+1):
                leader_points.append([self.secs[i].xLE, self.secs[i].yLE, self.secs[i].zLE])

        #* Manually provided leader points
        if not leader is None:
            if (spline_chord and len(leader[0])==4) or (not spline_chord and len(leader[0])==3):
                # Need c and provide c // Don't need c and have no c
                for point in leader:
                    leader_points.append(point)
            elif spline_chord and len(leader[0])==3:
                # Need c but have no c
                for point in leader:
                    chord  = self.linear_interpolate_z(point[2], key='chord')
                    point_ = point.append(chord)
                    leader_points.append(point_)

            else:
                print('spline_chord', spline_chord)
                print('len(leader[0])', len(leader[0]))
                print('kc', kc)
                raise Exception('Should not happen')

        leader_points.sort(key=sortZ)

        n_point = len(leader_points)

        #* Generating leader curve
        u = np.zeros(n_point)   # independent variable list
        v = np.zeros(n_point)   # dependent variable list
        w = np.zeros(n_point)   # dependent variable list
        c = np.zeros(n_point)   # chord list
        for i in range(n_point):
            u[i] = leader_points[i][2]  # z
            v[i] = leader_points[i][0]  # x
            w[i] = leader_points[i][1]  # y
            if spline_chord:
                c[i] = leader_points[i][3]  # chord
        
        if kx is None:
            leader_x = CubicSpline(u, v)
        else:
            leader_x = CubicSpline(u, v, bc_type=((1,kx[0]), (1,kx[1])))

        if ky is None:
            leader_y = CubicSpline(u, w)
        else:
            leader_y = CubicSpline(u, w, bc_type=((1,ky[0]), (1,ky[1])))

        if spline_chord and kc is None:
            leader_c = CubicSpline(u, c)
        elif not kc is None:
            leader_c = CubicSpline(u, c, bc_type=((1,kc[0]), (1,kc[1])))

        #* Bend surfaces
        i0 = i_sec0
        i1 = i_sec1
        
        for i_surf in range(i0, i1):

            sec0 = self.secs[i_surf]
            sec1 = self.secs[i_surf+1]

            ns = self.surfs[i_surf][0].shape[0]
            for j in range(ns):

                # Transition of inner sections
                if i_sec0!=0 and j==0:
                    if i_surf==i0:
                        continue

                if i_sec1!=self.n_sec-1 and j==ns-1:
                    if i_surf==i1-1:
                        continue

                # Start bending
                xx  = self.surfs[i_surf][0][j,:]
                yy  = self.surfs[i_surf][1][j,:]
                zz  = self.surfs[i_surf][2][j,:]
                nn  = xx.shape[0]

                zLE = zz[0]
                xLE = leader_x(zLE)
                yLE = leader_y(zLE)

                # Original leading edge coordinates
                tt  = 1.0*j/(ns-1.0)
                x0  = (1-tt)*sec0.xLE + tt*sec1.xLE
                y0  = (1-tt)*sec0.yLE + tt*sec1.yLE
                c0  = (1-tt)*sec0.chord + tt*sec1.chord

                #*  Rotation of x-axis (dy/dz)
                if rot_x:
                    angle = -np.arctan(leader_y(zLE, 1))/np.pi*180.0
                    #xx, yy, zz = rotate(xx, yy, zz, angle=angle, origin=[xLE, yLE, zLE])
                    xx, yy, zz = rotate(xx, yy, zz, angle=angle, origin=[x0, y0, zLE])

                #*  Translation
                if spline_chord:
                    xx, _, yy, _ = transform(xx, xx, yy, yy, dx=xLE-x0, dy=yLE-y0, 
                                        x0=xLE, y0=yLE, scale=leader_c(zLE)/c0)

                else:
                    
                    i_half = int(np.floor(nn/2.0))

                    if abs(xx[i_half]-x0)>1e-6 or abs(yy[i_half]-y0)>1e-6:
                        #*  The location of curve end is fixed
                        #   Single piece of open curve to be bent
                        xx, yy = stretch_fixed_point(xx, yy, dx=xLE-x0, dy=yLE-y0, 
                                        xm=x0, ym=y0, xf=xx[-1], yf=yy[-1])

                    else:
                        #*  The locations of the trailing edge of upper and lower surface are fixed
                        #   An airfoil (containing both upper and lower surfaces) to be bent
                        #   Original leading edge:  x0, xu[0], xl[-1]
                        #   New leading edge:       xLE
                        #   Original trailing edge: xu[-1], xl[0]
                        xu = xx[i_half:]
                        xl = xx[:i_half+1]
                        yu = yy[i_half:]
                        yl = yy[:i_half+1]

                        xu, yu = stretch_fixed_point(xu, yu, dx=xLE-x0, dy=yLE-y0, 
                                        xm=x0, ym=y0, xf=xu[-1], yf=yu[-1])

                        xl, yl = stretch_fixed_point(xl, yl, dx=xLE-x0, dy=yLE-y0, 
                                        xm=x0, ym=y0, xf=xl[0], yf=yl[0])

                        xx = np.concatenate((xl,xu[1:]), axis=0)
                        yy = np.concatenate((yl,yu[1:]), axis=0)

                self.surfs[i_surf][0][j,:] = xx.copy()
                self.surfs[i_surf][1][j,:] = yy.copy()
                self.surfs[i_surf][2][j,:] = zz.copy()


    def surf_to_cylinder(self, flip=True, origin=None) -> None:
        '''
        Bend the surface (surfs) to cylinder (turbomachinery).
        The original surface is constructed by 2D sections.
        
        Parameters
        -----------
        flip : bool
            whether flip `xx` in the reverse order, by default False.
        origin : {None, list of ndarray}
            the cylinder origin axis, by default None.
            If None, the cylinder origin axis is Z-axis for all sections.
            Otherwise, `origin` = [O0, O1, ...], list length is the number of sections.
            Each element is the cylinder origin of that section, i.e., [xOi, yOi] (i=0,1,...),
            it can be a ndarray or list.
        '''

        if origin is None:
            for surf in self.surfs:
                ns = surf[0].shape[0]
                for j in range(ns):
                    x, y, z = toCylinder(surf[0][j,:], surf[1][j,:], surf[2][j,:], flip=flip)
                    surf[0][j,:] = x.copy()
                    surf[1][j,:] = y.copy()
                    surf[2][j,:] = z.copy()

            for sec in self.secs:
                sec.x, sec.y, sec.z = toCylinder(sec.x, sec.y, sec.z, flip=flip)

        else:

            for i in range(len(self.surfs)):

                surf = self.surfs[i]
                ns = surf[0].shape[0]

                for j in range(ns):

                    #! This linear interpolation of origins
                    #! causes non-smooth surface even when the smooth function is used
                    tt = j/(ns-1.0)
                    x0 = (1-tt)*origin[i][0] + tt*origin[i+1][0]
                    y0 = (1-tt)*origin[i][1] + tt*origin[i+1][1]

                    x, y, z = toCylinder(surf[0][j,:], surf[1][j,:], surf[2][j,:], flip=flip, origin=[x0,y0])

                    surf[0][j,:] = x.copy()
                    surf[1][j,:] = y.copy()
                    surf[2][j,:] = z.copy()

            for i in range(self.n_sec):
                sec = self.secs[i]
                sec.x, sec.y, sec.z = toCylinder(sec.x, sec.y, sec.z, flip=flip, origin=origin[i])

    def read_cylinder_origins(self, fname: str) -> None:
        '''
        Read in origins of each section from file.
        
        Parameters
        -------------
        fname: str
            settings file name
        
        Examples
        -----------
        >>> origins = read_cylinder_origins(fname)

        '''
        if not os.path.exists(fname):
            raise Exception(fname+' does not exist for surface read setting')
        
        key_dict = {'CylinderOrigin:': 9}

        origins = []

        found_surf = False
        found_key = 0
        with open(fname, 'r') as f:

            lines = f.readlines()
            iL = 0

            while iL<len(lines):

                line = lines[iL].split()

                if len(line) < 1:
                    iL += 1
                    continue
                
                if not found_surf and len(line) > 1:
                    if '[Surf]' in line[0] and self.name == line[1]:
                        found_surf = True

                elif found_surf and '[Surf]' in line[0]:
                    break

                elif found_surf and found_key == 0:
                    if line[0] in key_dict:
                        found_key = key_dict[line[0]]

                elif found_surf and found_key == 9:
                    for i in range(self.n_sec):
                        iL += 1
                        line = lines[iL].split()
                        origins.append([float(line[0]), float(line[1])])

                    found_key = 0

                else:
                    # Lines that are not relevant
                    pass

                iL += 1

        return origins


    def add_sec(self, location: list, axis='Z') -> None:
        '''
        Add sections to the surface, the new sections are interpolated from existed ones.
        
        Parameters
        ---------------
        location : list 
            span-wise locations (must within current sections).
        axis : str
            the direction for interpolation, i.e., Y, Z.

        Notes
        -------
        1. Must run before update_sections(), geo(), geo_axisymmetric() and flip() \n
        2. This will automatically update the curves of all sections \n
        3. X is the flow direction (chord direction) \n

        '''
        if self.l2d:
            print('Can not add sections in 2D case')
            return

        if len(location) == 0:
            print('Must specify locations when adding sections')
            return
        
        if self.secs[0].xx is None:
            self.update_sections()

        #* Find new section's location
        for loc in location:
            
            found = False
            
            for j in range(self.n_sec-1):
                
                if axis in 'Y':
                    if (self.secs[j].yLE-loc)*(self.secs[j+1].yLE-loc)<0.0:
                        rr = (loc - self.secs[j].yLE)/(self.secs[j+1].yLE-self.secs[j].yLE)
                        found = True

                if axis in 'Z':
                    if (self.secs[j].zLE-loc)*(self.secs[j+1].zLE-loc)<0.0:
                        rr = (loc - self.secs[j].zLE)/(self.secs[j+1].zLE-self.secs[j].zLE)
                        found = True
                
                if found:
                    sec_add = interp_basic_sec(self.secs[j], self.secs[j+1], ratio=abs(rr))
                    self.secs.insert(j+1, sec_add)
                    break
            
            if not found:
                print('Warning: [Surface.add_sec] location %.3f in %s axis is not valid'%(loc, axis))


    def output_tecplot(self, fname=None, one_piece=False) -> None:
        '''
        Output the surface to `*.dat` in Tecplot format.
        
        Parameters
        ------------
        fname : str
            name of the output file.
        one_piece : bool
            if True, combine the span-wise sections into one piece.

        '''
        # surf_x[ns,nt], ns => spanwise

        if fname is None:
            fname = self.name + '.dat'

        n_sec   = 1 if self.l2d else self.n_sec-1
        n_piece = len(self.surfs)
        
        with open(fname, 'w') as f:
            f.write('Variables= X  Y  Z \n ')

            nt = self.surfs[0][0].shape[1]
            ns = self.ns

            if not one_piece:

                for i_sec in range(n_piece):
                    
                    surf_x = self.surfs[i_sec][0]
                    surf_y = self.surfs[i_sec][1]
                    surf_z = self.surfs[i_sec][2]
                    
                    nt = surf_x.shape[1]

                    f.write('zone T="sec %d" i= %d j= %d \n'%(i_sec, nt, ns))

                    for i in range(ns):
                        for j in range(nt):
                            f.write('  %.9f   %.9f   %.9f\n'%(surf_x[i,j], surf_y[i,j], surf_z[i,j]))
                            
            else:
                
                n_point = n_sec*(self.ns-1) + 1
                
                f.write('zone T="sec" i= %d j= %d \n'%(nt, n_point))

                for i_sec in range(n_piece):
                    
                    surf_x = self.surfs[i_sec][0]
                    surf_y = self.surfs[i_sec][1]
                    surf_z = self.surfs[i_sec][2]
                    
                    nt = surf_x.shape[1]

                    if i_sec>=n_piece-1:
                        i_add = 0
                    else:
                        i_add = 1

                    for i in range(ns-i_add):
                        for j in range(nt):
                            f.write('  %.9f   %.9f   %.9f\n'%(surf_x[i,j], surf_y[i,j], surf_z[i,j]))

    def output_plot3d(self, fname=None) -> None:
        '''
        Output the surface to `*.xyz` in plot3d format.

        Parameters
        ------------
        fname : str
            name of the output file.
        '''
        
        # Note: X[ns][nn], ns => spanwise
        
        if fname is None:
            fname = self.name + '.xyz'

        n_piece = len(self.surfs)

        with open(fname, 'w') as f:
            
            f.write('%d \n '%(n_piece))     # Number of surfaces
            
            for i_sec in range(n_piece):
                
                X = self.surfs[i_sec][0]
                ns = X.shape[0]
                nn = X.shape[1]
                f.write('%d %d 1\n '%(nn, ns))

            for i_sec in range(n_piece):
                
                X = self.surfs[i_sec][0]
                ns = X.shape[0]
                nn = X.shape[1]
                
                ii = 0
                for i in range(ns):
                    for j in range(nn):
                        f.write(' %.9f '%(X[i,j]))
                        ii += 1
                        if ii%3==0 or (i==ns-1 and j==nn-1):
                            f.write(' \n ')

                Y = self.surfs[i_sec][1]
                ii = 0
                for i in range(ns):
                    for j in range(nn):
                        f.write(' %.9f '%(Y[i,j]))
                        ii += 1
                        if ii%3==0 or (i==ns-1 and j==nn-1):
                            f.write(' \n ')

                Z = self.surfs[i_sec][2]
                ii = 0
                for i in range(ns):
                    for j in range(nn):
                        f.write(' %.9f '%(Z[i,j]))
                        ii += 1
                        if ii%3==0 or (i==ns-1 and j==nn-1):
                            f.write(' \n ')

    def output_section(self, fname=None, TwoD=True) -> None:
        '''
        Output the control sections.

        Parameters
        ------------
        fname : str
            name of the output file.
        TwoD : bool
            if True, output the 2D unit curves.
            Otherwise, output the 3D control sections.

        '''
        if fname is None:
            fname = self.name + '-section.dat'

        f = open(fname, 'w')

        if TwoD:
            f.write('Variables= X  Y \n ')
            nn = self.secs[0].xx.shape[0]
            for i in range(self.n_sec):
                f.write('zone T="sec-u %d" i= %d \n'%(i, nn))
                for j in range(nn):
                    f.write('  %20.10f  %20.10f \n'%(self.secs[i].xx[j], self.secs[i].yu[j]))
                f.write('zone T="sec-l %d" i= %d \n'%(i, nn))
                for j in range(nn):
                    f.write('  %20.10f  %20.10f \n'%(self.secs[i].xx[j], self.secs[i].yl[j]))

        else:
            f.write('Variables= X  Y  Z \n ')
            nn = self.secs[0].x.shape[0]
            for i in range(self.n_sec):
                f.write('zone T="sec %d" i= %d \n'%(i, nn))
                for j in range(nn):
                    f.write('  %20.10f  %20.10f  %20.10f \n'%(
                        self.secs[i].x[j], self.secs[i].y[j], self.secs[i].z[j]))

        f.close()

    def plot(self, fig_id=1, type='wireframe', show=True):
        '''
        Plot surface (the figure is not closed).

        Parameters
        ------------
        fig_id : int
            ID of the figure
        type : str
            'wireframe', or 'surface'
        show : bool
            whether plot on screen
            
        Return
        ---------
        ax
            figure (subplot) handle
        '''
        self.layout_center()
        
        fig = plt.figure(fig_id)
        ax = fig.add_subplot(projection='3d')

        for surf in self.surfs:
            if type in 'wireframe':
                ax.plot_wireframe(surf[0], surf[1], surf[2])
            else:
                ax.plot_surface(surf[0], surf[1], surf[2])

        ax.set_xlabel('X')
        ax.set_ylabel('Y')
        ax.set_zlabel('Z')
        ax.set_xlim3d(self.center[0]-self.half_span, self.center[0]+self.half_span)
        ax.set_ylim3d(self.center[1]-self.half_span, self.center[1]+self.half_span)
        ax.set_zlim3d(self.center[2]-self.half_span, self.center[2]+self.half_span)

        if show:
            plt.show()
            
        return ax


#* ===========================================
<<<<<<< HEAD
#* Math
#* ===========================================

def curve_curvature(x: np.ndarray, y: np.ndarray) -> np.ndarray:
    '''
    Calculate curvature of points in the curve
    
    Parameters
    ----------
    x, y: ndarray
        coordinates of the curve
    
    Returns
    --------
    curvature: ndarray
        curvature distribution

    Examples
    -----------
    >>> curvature = curve_curvature(x, y)

    '''
    nn = x.shape[0]
    if nn<3:
        raise Exception('curvature needs at least 3 points')
    
    curvature = np.zeros(nn)
    for i in range(1, nn-1):
        X1 = np.array([x[i-1], y[i-1]])
        X2 = np.array([x[i  ], y[i  ]])
        X3 = np.array([x[i+1], y[i+1]])

        a = np.linalg.norm(X1-X2)
        b = np.linalg.norm(X2-X3)
        c = np.linalg.norm(X3-X1)
        p = 0.5*(a+b+c)
        t = p*(p-a)*(p-b)*(p-c)
        R = a*b*c
        if R <= 1.0E-12:
            curv_ = 0.0
        else:
            curv_ = 4.0*np.sqrt(t)/R

        a1 = X2[0] - X1[0]
        a2 = X2[1] - X1[1]
        b1 = X3[0] - X1[0]
        b2 = X3[1] - X1[1]
        if a1*b2 < a2*b1:
            curv_ = -curv_

        curvature[i] = curv_

    curvature[0] = curvature[1]
    curvature[-1] = curvature[-2]

    return curvature
    
def dis_matrix(xs1: np.ndarray, xs2: np.ndarray) -> np.ndarray:
    '''
    Calculate the distance between vectors in xs1 and xs2.

    Parameters
    ------------
    xs1 : ndarray [n1, nx]
        vectors of all samples.
    xs2 : ndarray [n2, nx]
        vectors of all samples.
    
    Returns
    ---------
    RR : ndarray [n1, n2]
        `dis=sqrt(sum((x1-x2)**2)/nx)`

    Examples
    -----------
    >>> RR = dis_matrix(xs1, xs2)

    Notes
    -----------
    Suggest each components of vectors in x1 and x2 is 0~1.

    '''
    nx = xs1.shape[1]
    RR = cdist(xs1, xs2, metric='euclidean')
    RR = RR/np.sqrt(1.0*nx)
    return RR


#* ===========================================
#* Transformation
#* ===========================================

def transform(xu: np.ndarray, xl: np.ndarray, yu: np.ndarray, yl: np.ndarray, 
              scale=1.0, rot=None, x0=None, y0=None, xr=None, yr=None, dx=0.0, dy=0.0, 
              projection=False) -> Tuple[np.ndarray, np.ndarray, np.ndarray, np.ndarray]:
    '''
    Apply chord length, twist angle(deg) and leading edge position to a 2D curve.

    Parameters
    -------------
    xu, xl, yu, yl : ndarray
        current 2D curve or unit 2D airfoil.
    scale : bool
        scale factor, e.g., chord length.
    rot : {None, float}
        rotate angle (deg), +z direction for x-y plane, e.g., twist angle.
    x0, y0 : float
        coordinates of the scale center.
    xr, yr : float
        coordinates of the rotation center (rotate after translation and scale).
    dx, dy : float
        translation vector, e.g., leading edge location.
    projection : bool
        whether keeps the projection length the same when rotating the section, by default True.

    Returns
    ---------
    xu_new, xl_new, yu_new, yl_new : ndarray
        coordinates of the new 2D curve.

    Examples
    ---------
    >>> xu_new, xl_new, yu_new, yl_new = transform()

    '''
    #* Translation
    xu_new = dx + xu
    xl_new = dx + xl
    yu_new = dy + yu
    yl_new = dy + yl

    #* Scale center
    if x0 is None:
        x0 = xu_new[0]
    if y0 is None:
        y0 = 0.5*(yu_new[0]+yl_new[0])
    
    #* Scale (keeps the same projection length)
    rr = 1.0
    if projection and not rot is None:
        angle = rot/180.0*np.pi  # rad
        rr = np.cos(angle)

    xu_new = x0 + (xu_new-x0)*scale/rr
    xl_new = x0 + (xl_new-x0)*scale/rr
    yu_new = y0 + (yu_new-y0)*scale/rr
    yl_new = y0 + (yl_new-y0)*scale/rr

    #* Rotation center
    if xr is None:
        xr = x0
    if yr is None:
        yr = y0

    #* Rotation
    if not rot is None:
        xu_new, yu_new, _ = rotate(xu_new, yu_new, np.zeros_like(xu_new), angle=rot, origin=[xr, yr, 0.0], axis='Z')
        xl_new, yl_new, _ = rotate(xl_new, yl_new, np.zeros_like(xu_new), angle=rot, origin=[xr, yr, 0.0], axis='Z')

    return xu_new, xl_new, yu_new, yl_new

def rotate(x: np.ndarray, y: np.ndarray, z: np.ndarray,
           angle=0.0, origin=[0.0, 0.0, 0.0], axis='X') -> Tuple[np.ndarray, np.ndarray, np.ndarray]:
    '''
    Rotate the 3D curve according to origin
    
    Parameters
    ----------
    x, y, z : ndarray
        coordinates of the curve
    angle : float
        rotation angle (deg)
    origin : list of float
        rotation origin
    axis : {'X', 'Y', 'Z'}
        rotation axis (angle is defined by the right-hand rule along this axis)

    Returns
    --------
    x_, y_, z_ : ndarray
        coordinates of the rotated curve
        
    Examples
    --------
    >>> x_, y_, z_ = rotate(x, y, z, angle=0.0, origin=[0.0, 0.0, 0.0], axis='X')
    
    '''
    if axis in 'X':
        axis_vector=[1,0,0]
    if axis in 'Y':
        axis_vector=[0,1,0]
    if axis in 'Z':
        axis_vector=[0,0,1]

    points = rotate_vector(x, y, z, angle=angle, origin=origin, axis_vector=axis_vector)
    x_ = points[:,0]
    y_ = points[:,1]
    z_ = points[:,2]

    return x_, y_, z_

def rotate_vector(x, y, z, angle=0, origin=[0, 0, 0], axis_vector=[0,0,1]) -> np.ndarray:
    '''
    Rotate 3D points (vectors) by axis-angle representation.

    Parameters
    ----------
    x, y, z : float or ndarray [:]
        coordinates of the points.
    angle : float
        rotation angle (deg) about the axis (right-hand rule).
    origin : ndarray [3]
        origin of the rotation axis.
    axis_vector : ndarray [3]
        indicating the direction of an axis of rotation.
        The input `axis_vector` will be normalized to a unit vector `e`.
        The rotation vector, or Euler vector, is `angle*e`.

    Returns
    --------
    points : ndarray [3] or [:,3]
        coordinates of the rotated points
        
    Examples
    --------
    >>> points = rotate_vector(x, y, z, angle=0, origin=[0, 0, 0], axis_vector=[0,0,1])
    
    References
    ----------
    
    https://docs.scipy.org/doc/scipy/reference/generated/scipy.spatial.transform.Rotation.html#scipy.spatial.transform.Rotation
    
    https://en.wikipedia.org/wiki/Axis%E2%80%93angle_representation
    
    https://en.wikipedia.org/wiki/Rotation_matrix
    
    '''
    origin = np.array(origin)
    vector = np.transpose(np.array([x, y, z]))  # [3] or [:,3]
    vector = vector - origin
    
    rotation_vector = np.array(axis_vector)/np.linalg.norm(axis_vector)

    rot = Rotation.from_rotvec(angle*rotation_vector/180.0*np.pi)
    
    # In terms of rotation matricies, this application is the same as rot.as_matrix().dot(vector).
    points = rot.apply(vector) + origin
    
    return points

# The rotation_3d is derived from Chenyu Wu. 2022. 11. 5
def rotation_3d(pp: np.ndarray, origin: np.ndarray, axis: np.ndarray, angle: float):
    '''
    The rotation_3d is derived from Chenyu Wu. 2022. 11. 5

    ### Description
    This function rotate a set of points based on the origin and the axis given by the inputs

    ### Inputs
    `pp`: The point set that is going to be rotated. `pp.shape = (n_points, 3)`

    `origin`: The numpy array that defines the origin of the rotation axis. The shape must be `(3,0)`

    `axis`: The direction of the rotation axis. This axis does not need to be normalized. The shape must be `(3,0)`

    `angle`: The rotation angle in degree

    ### Outputs
    `xnew, ynew, znew`: The rotated points.
    '''
    # Translate the points to a coordinate system that has the origin defined by the input
    # The points have to be translated back to the original frame before return.
    
    nn = pp.shape[0]
    for i in range(nn):
        pp[i, :] = pp[i, :] - origin
    xnew, ynew, znew = np.zeros(nn), np.zeros(nn), np.zeros(nn)
    
    norm = np.sqrt(axis @ axis)
    if norm < 1e-8:
        raise Exception("The length of the axis is too short!")
    e3 = axis / norm

    angle_rad = np.pi * angle / 180.0

    for i in range(nn):
        vec = pp[i, :].copy()

        # compute the parallel component
        vec_p = (vec @ e3) * e3
        # compute the normal component
        vec_n = vec - vec_p

        # define the local coordinate system
        e1 = vec_n
        e2 = np.cross(e3, e1)

        # rotate
        vec_n_rot = e1 * np.cos(angle_rad) + e2 * np.sin(angle_rad)

        # assemble the vector
        vec_new = vec_n_rot + vec_p
        xnew[i], ynew[i], znew[i] = vec_new[0], vec_new[1], vec_new[2]

    # transform back to the original frame
    xnew, ynew, znew = xnew + origin[0], ynew + origin[1], znew + origin[2]

    pp_new = np.hstack((xnew.reshape(-1,1), ynew.reshape(-1,1), znew.reshape(-1,1)))
    # print(pp_new.shape)
    return pp_new

def stretch_fixed_point(x: np.ndarray, y: np.ndarray, dx=0.0, dy=0.0, 
                        xm=None, ym=None, xf=None, yf=None) -> Tuple[np.ndarray, np.ndarray]:
    '''
    Linearly stretch a 2D curve when a certain point (on the curve) is fixed.

    Parameters
    ------------------
    x, y : ndarray
        coordinates of the 2D curve
    dx, dy : float
        movement of the stretched point
    xm, ym : {None, float}
        coordinates of the stretched point.
        If None, the stretched point is the first element of the curve.
    xf, yf : {None, float}
        coordinates of the fixed point.
        If None, the fixed point is the last element of the curve.

    Returns
    -------------
    x_, y_ : ndarray
        coordinates of the stretched curve
    
    Examples
    ------------
    >>> x_, y_ = stretch_fixed_point(x, y, dx, dy, xm, ym, xf, yf)
    
    '''
    x_ = x.copy()
    y_ = y.copy()

    if xf is None or yf is None:
        xf = x[-1]
        yf = y[-1]

    if xm is None or ym is None:
        xm = x[0]
        ym = y[0]

    lm = np.linalg.norm([xm-xf, ym-yf])

    for i in range(x.shape[0]):
        rr  = np.linalg.norm([x[i]-xf, y[i]-yf]) / lm
        x_[i] = x_[i] + rr*dx
        y_[i] = y_[i] + rr*dy

    return x_, y_

def fromCylinder(x: np.ndarray, y: np.ndarray, z: np.ndarray, 
                 flip=True, origin=[0, 0]) -> Tuple[np.ndarray, np.ndarray, np.ndarray]:
    '''
    Bend the cylinder curve to a 2D plane curve.

    Parameters
    ----------
    x, y ,z : ndarray
        coordinates of the curve on a cylinder. `x` and `y` must not be 0 at the same time.
    flip : bool
        if True, flip the X of the extracted plane curve.
    origin: array_like
        the cylinder origin, [x0, y0] (or [x0, y0, 0]).

    Returns
    ---------
    X, Y, Z :  ndarray
        coordinates of the curve bent to the 2D X-Y plane

    Notes
    ----------
    The cylinder's default origin is `(0,0,0)`, axis is z-axis.
    
    The origin of cylinder and plane curves is the same (0,0,0).
    
    Cylinder: x, y, z ~~ r, theta, z \n
    Plane:    X, Y, Z \n

    theta = arctan(y/x) \n
    r = sqrt(x^2+y^2) \n
    z = z \n

    X = r*theta \n
    Y = z \n
    Z = r \n
    '''
    coef = -1.0 if flip else 1.0

    x = x - origin[0]
    y = y - origin[1]

    rr = np.sqrt(x*x+y*y)
    tt = np.arctan2(y, x) * coef

    X = rr*tt
    Y = z.copy()
    Z = rr

    return X, Y, Z

def toCylinder(X: np.ndarray, Y: np.ndarray, Z: np.ndarray, 
               flip=True, origin=[0, 0]) -> Tuple[np.ndarray, np.ndarray, np.ndarray]:
    '''
    Bend the plane sections to curves on a cylinder.

    Parameters
    ----------
    X, Y, Z : ndarray
        coordinates of the curve on a plane. `Z` must not be 0.
    flip : bool
        if True, flip the X of the extracted plane curve.
    origin: array_like
        the cylinder origin, [x0, y0] (or [x0, y0, 0]).

    Returns
    ---------
    x, y ,z :  ndarray
        coordinates of the curve bent to a cylinder.

    Notes
    ----------
    The cylinder's default origin is `(0,0,0)`, axis is z-axis.
    
    The origin of cylinder and plane curves is the same (0,0,0).
    
    Cylinder: x, y, z ~~ r, theta, z \n
    Plane:    X, Y, Z \n

    theta = arctan(y/x) \n
    r = sqrt(x^2+y^2) \n
    z = z \n

    X = r*theta \n
    Y = z \n
    Z = r \n
    '''
    coef = -1.0 if flip else 1.0

    nn = X.shape[0]
    x = np.zeros(nn)
    y = np.zeros(nn)
    z = Y.copy()

    for i in range(nn):
        r = Z[i]
        theta = X[i]/r * coef
        x[i] = r*np.cos(theta)
        y[i] = r*np.sin(theta)

    x = x + origin[0]
    y = y + origin[1]

    return x, y, z


#* ===========================================
=======
>>>>>>> 6ef71604
#* Interpolation
#* ===========================================

def interp_basic_sec(sec0: BasicSection, sec1: BasicSection, ratio: float) -> BasicSection:
    '''
    Interpolate a basic section by ratio.
    
    Parameters
    ------------
    sec0, sec1 : BasicSection
        sections at both ends.
    ratio : float
        interpolation ratio.
    
    Examples
    --------------
    >>> sec = interp_basic_sec(sec0, sec1, ratio)
    '''
    
    sec = copy.deepcopy(sec0)

    sec.xLE   = (1-ratio)*sec0.xLE   + ratio*sec1.xLE
    sec.yLE   = (1-ratio)*sec0.yLE   + ratio*sec1.yLE
    sec.zLE   = (1-ratio)*sec0.zLE   + ratio*sec1.zLE
    sec.chord = (1-ratio)*sec0.chord + ratio*sec1.chord
    sec.twist = (1-ratio)*sec0.twist + ratio*sec1.twist
    sec.thick = (1-ratio)*sec0.thick + ratio*sec1.thick

    sec.xx = (1-ratio)*sec0.xx + ratio*sec1.xx
    
    if isinstance(sec.yy, np.ndarray):
        sec.yy = (1-ratio)*sec0.yy + ratio*sec1.yy
    else:
        sec.yu = (1-ratio)*sec0.yu + ratio*sec1.yu
        sec.yl = (1-ratio)*sec0.yl + ratio*sec1.yl

    sec.x  = (1-ratio)*sec0.x + ratio*sec1.x
    sec.y  = (1-ratio)*sec0.y + ratio*sec1.y
    sec.z  = (1-ratio)*sec0.z + ratio*sec1.z

    return sec
<<<<<<< HEAD

def interp_from_curve(x0, x: np.ndarray, y: np.ndarray):
    '''
    Interpolate points from curve represented points [x, y].
    
    Parameters
    ----------
    x0 : float or ndarray
        ndarray/value of x locations to be interpolated.
    x, y : ndarray
        coordinates of the curve.

    Returns
    ----------
    y0 : float or ndarray
        interpolated coordinates

    Examples
    ---------
    >>> y0 = interp_from_curve(x0, x, y)
    '''
    f  = interp1d(x, y, kind='cubic')
    y0 = f(x0)

    return y0

def interpolate_IDW(x0: np.ndarray, xs: np.ndarray, ys: np.ndarray, eps=1e-10) -> np.ndarray:
    '''
    Inverse distance weighted interpolation.
    
    Parameters
    ----------
    x0 : ndarray
        coordinates to be interpolated, shape [n0,3].
    xs : ndarray
        coordinates of the reference points, shape [n, 3].
    ys : ndarray
        values at the reference points, shape [n, ny].
    eps : float
        critical distance between `x0` to `xs`.
        
    Returns
    ----------
    y0 : ndarray
        interpolated values, shape [n0,ny].
    
    Examples
    ---------
    >>> y0 = interpolate_IDW(x0, xs, ys, eps=1e-10)
    
    '''
    n0 = x0.shape[0]
    n  = xs.shape[0]
    ny = ys.shape[1]
    y0 = np.zeros([n0,ny])
    ds = dis_matrix(x0, xs) # [n0, n]
    
    for i0 in range(n0):
        
        if np.min(ds[i0,:]) <= eps:
            j = np.argmin(ds[i0,:])
            y0[i0,:] = ys[j,:]
            continue
        
        ws = ds[i0,:]**-1   # [n]
        w_all = np.sum(ws)  # float
        y0[i0,:] = np.dot(np.transpose(ys), ws)/w_all
        
    return y0

def plane_3points(P0: np.ndarray, P1: np.ndarray, P3: np.ndarray, xs: np.ndarray, ys: np.ndarray) -> np.ndarray:
    '''
    Calculate the plane function and the coordinates of given points (`xs`, `ys`).
    
    The plane function is `a*x+b*y+c*z+d=0`.
    
    Parameters
    -------------
    P0, P1, P3 : ndarray [3]
        coordinates of three points of plane P0123.
    xs, ys : ndarray [:] or [:,:]
        X and Y coordinates of plane points.
    
    Returns
    -------
    zs : ndarray [:] or [:,:]
    
    Examples
    ---------
    >>> xs = plane_3points(P0, P1, P3, xs, ys)
    '''
    a1 = P1[0] - P0[0]
    b1 = P1[1] - P0[1]
    c1 = P1[2] - P0[2]
    a2 = P3[0] - P0[0]
    b2 = P3[1] - P0[1]
    c2 = P3[2] - P0[2]
    a = b1 * c2 - b2 * c1
    b = a2 * c1 - a1 * c2
    c = a1 * b2 - b1 * a2
    d = (- a * P0[0] - b * P0[1] - c * P0[2])
    
    if c == 0:
        return np.zeros_like(xs)
    else:
        return (a*xs+b*ys+d)/(-c)
    
    
#* ===========================================
#* Intersection
#* ===========================================
    
def intersect_index(x1, y1, x2, y2):
    '''
    Find the intersect index between two curves.
    
    Parameters
    ----------
    x1, y1 : list or ndarray
        coordinates of curve 1. 
    x2, y2 : list or ndarray
        coordinates of curve 2. 
        
    Returns
    ---------
    i1, i2 : int
        index of the closest points in curve 1 & 2.
    points : tuple of ndarray
        tuple of two closest points in curve 1 & 2.
        
    Examples
    -----------
    >>> i1, i2, points = intersect_index(x1, y1, x2, y2)

    '''

    arr1 = np.vstack((np.array(x1),np.array(y1))).T
    arr2 = np.vstack((np.array(x2),np.array(y2))).T

    tree = spatial.KDTree(arr2)
    distance, arr2_index = tree.query(arr1)
    i1 = distance.argmin()  # type: int
    i2 = arr2_index[i1]     # type: int
    points = (arr1[i1], arr2[i2])

    return i1, i2, points

def intersect_point(p1: np.ndarray, p2: np.ndarray, p3: np.ndarray, p4: np.ndarray):
    '''
    Calculate intersection point of two segments p1p2 & p3p4.
    
    Parameters
    --------------
    p1, p2, p3, p4 : ndarray
        ndarray [2] or [:,2]
    
    Returns
    ----------
    pi : ndarray
        ndarray [2] or [:,2]
    '''
    if len(p1.shape)==1:
        a1 = p2[1]-p1[1]
        b1 = p1[0]-p2[0]
        c1 = p1[0]*p2[1]-p2[0]*p1[1]
        a2 = p4[1]-p3[1]
        b2 = p3[0]-p4[0]
        c2 = p3[0]*p4[1]-p4[0]*p3[1]
        dd = a1*b2-a2*b1

        if dd==0:
            print('Parallel segments')
            return None
        else:
            x0 = (c1*b2-c2*b1)/dd
            y0 = (c2*a1-c1*a2)/dd
            return np.array([x0,y0])
    
    else:
        
        a1 = p2[:,1]-p1[:,1]
        b1 = p1[:,0]-p2[:,0]
        c1 = p1[:,0]*p2[:,1]-p2[:,0]*p1[:,1]
        a2 = p4[:,1]-p3[:,1]
        b2 = p3[:,0]-p4[:,0]
        c2 = p3[:,0]*p4[:,1]-p4[:,0]*p3[:,1]
        dd = a1*b2-a2*b1

        if np.any(dd==0):
            print('Parallel segments')
            return None
        else:
            x0 = (c1*b2-c2*b1)/dd
            y0 = (c2*a1-c1*a2)/dd
            pi = np.concatenate((x0, y0), axis=1)
            return pi

def intersect_vec_plane(V0: np.ndarray, V1: np.ndarray, 
                        P0: np.ndarray, P1: np.ndarray,
                        P3: np.ndarray) -> Tuple[np.ndarray, float, float, float]:
    '''
    Calculate the intersection point of a vector and a plane.
    
    Parameters
    -----------
    V0, V1: ndarray [3]
        coordinates of vector: V01.
    P0, P1, P3 : ndarray [3]
        coordinates of three points of plane P0123.
    
    Returns
    -------
    xi : ndarray [3]
        intersection point
    t1, t3 : float
        ratio of xi in P01, P03 direction.
    rv : float
        ratio of xi in V01 direction.
    
    Examples
    ---------
    >>> xi, t1, t3, rv = intersect_vec_plane(V0, V1, P0, P1, P3)

    '''
    nR  = V1 - V0
    l0  = np.linalg.norm(nR) + 1E-20
    nR  = nR / l0
    
    A = np.zeros((3,3))
    A[:,0] = P1-P0
    A[:,1] = P3-P0
    A[:,2] = - nR
    B = V0-P0
    
    Sol = np.linalg.solve(A, B)
    
    t1 = Sol[0]
    t3 = Sol[1]
    rv = Sol[2]/l0
    xi = V0 + nR*Sol[2]

    return xi, t1, t3, rv

def intersect_surface_plane(surface: np.ndarray, P0: np.ndarray, P1: np.ndarray, P3: np.ndarray, 
                            within_bounds=False, original_order=False):
    '''
    Calculate the intersection curve of a surface and a plane.
    
    Parameters
    ----------
    surface : ndarray [ni,nj,3]
        coordinates of surface.
    P0, P1, P3 : ndarray [3]
        coordinates of three points of plane P0123
    within_bounds : bool
        if True, only keep the curve within the bounds of P0123.
    original_order : bool
        if False, rearrange points to form a smooth curve.
    
    Returns
    ---------
    curve : list of ndarray [3]
        intersection curve.
    ij_curve : list of [i,j]
        the index of nearest point in surface to each point of curve.
    xi_curve, yt_curve: ndarray [:]
        relative coordinates in the plane P0123, range in [0,1].
    
    Examples
    ------------
    >>> curve, ij_curve, xi_curve, yt_curve = intersect_surface_plane(surface, P0, P1, P3)

    '''

    ni = surface.shape[0]
    nj = surface.shape[1]
    norm = np.cross(P1-P0, P3-P0)
    norm = norm/np.linalg.norm(norm)
    
    curve = []
    ij_curve = []
    xi_curve = []
    yt_curve = []

    #* To locate points in both sides of the plane
    norm_dis = np.dot(surface-P0, norm) # [ni,nj]
    
    for j in range(nj):
        for i in range(ni):
            
            if i<ni-1:
                if norm_dis[i,j]*norm_dis[i+1,j]<0 or norm_dis[i,j]==0:
                    
                    xi, t1, t3, rv = intersect_vec_plane(surface[i,j,:], surface[i+1,j,:], P0, P1, P3)
                    
                    if rv<0.0 or rv>1.0:
                        raise Exception('norm product should guarantee rv in (0,1)')
                    elif within_bounds and (t1<0.0 or t1>1.0 or t3<0.0 or t3>1.0):
                        continue
                    else:
                        ij_curve.append([i,j])
                        curve.append(xi.copy())
                        xi_curve.append(t1)
                        yt_curve.append(t3)
                        continue

            # if j<nj-1:
            #     if norm_dis[i,j]*norm_dis[i,j+1]<0 or norm_dis[i,j]==0:
                    
            #         xi, t1, t3, rv = intersect_vec_plane(surface[i,j,:], surface[i,j+1,:], P0, P1, P3)
                    
            #         if rv<=0.0 or rv>=1.0:
            #             raise Exception('norm product should guarantee rv in (0,1)')
            #         elif within_bounds and (t1<0.0 or t1>1.0 or t3<0.0 or t3>1.0):
            #             continue
            #         else:
            #             ij_curve.append([i,j])
            #             curve.append(xi.copy())
            #             xi_curve.append(t1)
            #             yt_curve.append(t3)
            #             continue

    #* Rearrange points in correct order
    xi_curve = np.array(xi_curve)
    yt_curve = np.array(yt_curve)
    
    if len(curve)>2 and not original_order:
        _, old_index = rearrange_points(xi_curve, yt_curve)
        
        curve    = [curve[ii]    for ii in old_index]
        ij_curve = [ij_curve[ii] for ii in old_index]
        xi_curve = np.array([xi_curve[ii] for ii in old_index])
        yt_curve = np.array([yt_curve[ii] for ii in old_index])

    return curve, ij_curve, xi_curve, yt_curve

def rearrange_points(xi: np.ndarray, yt: np.ndarray, avg_dir=None, 
                     cri_break=0.02, cri_dup=1e-6) -> Tuple[np.ndarray, List[int]]:
    '''
    Rearrange a list of points in a 2D curve.
    
    Parameters
    ----------
    xi, yt : ndarray [n]
        2D coordinates of the points.
    avg_dir : None or ndarray [2]
        if ndarray, specified average direction, the start point is fixed for the curve.
    cri_break : float
        critical ratio to decide whether the point is the end point of the curve.
    cri_dup : float
        critical distance to drop duplicated points.
    
    Returns
    ----------
    new_curve : ndarray [n,2]
        new curve.
    old_index : list of int
        the index of point in the original curve.
    
    Examples
    ----------
    >>> new_curve, old_index = rearrange_points(xi, yt, avg_dir=None, cri_break=0.1)
    
    Notes
    -------
    There are a few assumptions: 
    
    1. it is an open curve with no intersections
    
    2. most of the points are in the correct (local) order,
    this gives us a average direction of the curve, which can 
    help us find the starting/end point of the curve
    
    3. the next point is its closest point or the closest point in the average direction
    
    4. drop duplicated points 
    
    '''
    indexes = np.arange(0.0, len(xi), 1.0)
    points  = np.array([xi, yt, indexes]).transpose()
    points  = points.copy().tolist()    # [n,3]
    n_point = len(points)
    
    cri_break = max(cri_break, 2.0/n_point)
    
    #* Calculate average direction
    if not isinstance(avg_dir, np.ndarray):
        
        avg_dir = np.zeros(2)
        
        for i in range(len(xi)-1):
            dxi = xi[i+1]-xi[i]
            dyt = yt[i+1]-yt[i]
            ll  = np.sqrt(dxi**2+dyt**2)
            if ll > cri_dup:
                avg_dir += np.array([dxi,dyt])

        la = np.linalg.norm(avg_dir)
        lx = abs(xi[-1]-xi[0])
        ly = abs(yt[-1]-yt[0])

        if la > 0.2*(lx+ly):
            avg_dir = avg_dir/la
        elif lx > ly:
            avg_dir = np.array([1., 0.])
        else:
            avg_dir = np.array([0., 1.])

        ii = np.argmax(np.abs(avg_dir))
        if avg_dir[ii]<0:
            avg_dir = -avg_dir

        fix_start = False
        
    else:
        
        fix_start = True
            
    #* Find the potential start point
    dd = np.dot(np.array(points)[:,:2], avg_dir)
    ii = np.argmin(dd)
    new_curve = [points[ii]]
    points.pop(ii)
    
    #* Get the length scale of the curve
    jj = np.argmax(dd)
    ls = dd[jj]-dd[ii]

    #* Append curve in the average direction
    while len(points)>0:
        
        data = np.array(points)[:,:2]   # [:,2]
        
        # calculate the distance to the last point
        last_point = np.array(new_curve[-1])[None,:2]   # [1,2]
        d2l = np.linalg.norm(data-last_point, axis=1)   # [:]
        i_l = np.argmin(d2l)
        min_dis2last = d2l[i_l]
        
        if min_dis2last<cri_dup:
            points.pop(i_l)
            continue
        
        # calculate the distance to the start point
        start_point = np.array(new_curve[0])[None,:2]   # [1,2]
        d2s = np.linalg.norm(data-start_point, axis=1)  # [:]
        i_s = np.argmin(d2s)
        min_dis2start = d2s[i_s]
        
        if d2s[i_s]<cri_dup:
            points.pop(i_s)
            continue
        
        direction_l = np.dot(data[i_l,:]-last_point,  avg_dir)[0]
        direction_s = np.dot(data[i_s,:]-start_point, avg_dir)[0]
        
        if (min_dis2last<=min_dis2start or fix_start) and (direction_l>0 or min_dis2last<=cri_break*ls):
            # Append to the last point in the average direction
            new_curve.append(points[i_l])
            points.pop(i_l)
            continue
            
        if min_dis2start<=min_dis2last and (direction_s<0 or min_dis2start<=cri_break*ls) and not fix_start:
            # Add before the start point in the opposite of the average direction
            new_curve = [points[i_s]] + new_curve
            points.pop(i_s)
            continue
        
        cri_break = cri_break * 1.1
        
    new_curve = np.array(new_curve)
    old_index = new_curve[:,2].astype(int)

    return new_curve[:,:2], old_index.tolist()

def join_curves(curves: list, cri_dup=1e-6) -> np.ndarray:
    '''
    Join several curves into one piece.
    
    Parameters
    -----------
    curves : list of ndarray [:,3 or 3+nv]
        coordinates and data of the curves.
    cri_dup : float
        critical distance to drop duplicated points.
        
    Returns
    ----------
    new_curve : ndarray [:,3 or 3+nv]
        new curve
    
    Examples
    ----------
    >>> new_curve = join_curves(curves: list, cri_dup=1e-6)
    
    '''
    new_curve = curves[0].copy()    # [:,3]
    
    curves = copy.deepcopy(curves)
    curves.pop(0)
    
    while len(curves)>0:
        
        d00 = []
        d01 = []
        d10 = []
        d11 = []
        
        for cur in curves:
            
            d00.append(np.linalg.norm(new_curve[ 0,:3]-cur[ 0,:3]))
            d01.append(np.linalg.norm(new_curve[ 0,:3]-cur[-1,:3]))
            d10.append(np.linalg.norm(new_curve[-1,:3]-cur[ 0,:3]))
            d11.append(np.linalg.norm(new_curve[-1,:3]-cur[-1,:3]))
            
        min_ds = [np.min(d00), np.min(d01), np.min(d10), np.min(d11)]
        ii_min = np.argmin(min_ds)

        if ii_min == 0:
            
            jj_min    = np.argmin(d00)
            add_curve = curves[jj_min].copy()
            new_curve = np.flip(new_curve, axis=0)
            
        elif ii_min == 1:
            
            jj_min    = np.argmin(d01)
            add_curve = curves[jj_min].copy()
            new_curve = np.flip(new_curve, axis=0)
            add_curve = np.flip(add_curve, axis=0)
            
        elif ii_min == 2:
            
            jj_min    = np.argmin(d10)
            add_curve = curves[jj_min].copy()
            
        elif ii_min == 3:
            
            jj_min    = np.argmin(d11)
            add_curve = curves[jj_min].copy()
            add_curve = np.flip(add_curve, axis=0)
            
        else:
            raise Exception()
        
        if np.min(min_ds)<cri_dup:
            new_curve = np.concatenate((new_curve, add_curve[1:,:]),axis=0)
        else:
            new_curve = np.concatenate((new_curve, add_curve),axis=0)

        curves.pop(jj_min)
        
    return new_curve

def reconstruct_curve_by_length(curve: np.ndarray, n:int) -> np.ndarray:
    '''
    Reconstruct the curve with equidistant points.
    
    Parameters
    ----------
    curve : ndarray [:,3]
        coordinates of the curve
    n : int
        number of points
    
    Returns
    -------------
    new_curve : ndarray [n,3]
        coordinates of the new curve
    '''
    
    #* Parametric curve: x(t), y(t), z(t), t in [0,1]
    n0 = curve.shape[0]
    l0 = 0.0
    tt = np.zeros(n0)
    for i in range(n0-1):
        l0 += np.linalg.norm(curve[i+1,:]-curve[i,:])
        tt[i+1] = l0
    tt = tt/l0
    
    #* Reconstruction
    fx = interp1d(tt, curve[:,0], kind='cubic')
    fy = interp1d(tt, curve[:,1], kind='cubic')
    fz = interp1d(tt, curve[:,2], kind='cubic')

    new_curve = np.zeros((n,3))
    
    for i in range(n):
        t = i/(n-1.0)
        new_curve[i,0] = fx(t)
        new_curve[i,1] = fy(t)
        new_curve[i,2] = fz(t)
        
    return new_curve
    
def extract_slice(locations: list, Pref: np.ndarray, dir_norm: np.ndarray, dir_ref=np.array([1.,0.,0.]),
                    fname='surface-aircraft.dat', zone_id=[], index_xyz=[0,1,2], arrange_method='join'):
    '''
    Extract data sliced by planes.
    
    Parameters
    --------------
    locations : list of float
        list of distances to the reference point in the given direction.
    Pref : ndarray [3]
        coordinates of the reference point.
    dir_norm : ndarray [3]
        direction vector normal to the slice plane (will be normalized).
    dir_ref : ndarray [3]
        direction vector that roughly sets the xi-axis in the slice plane.
    fname : str
        file name.
    zone_id : list of int
        index of zones in the tecplot format file, start from 0.
    index_xyz : list of int 
        index of variables in file for X, Y and Z.
    arrange_method : str
        if 'join', keeps the original order of points (suitable for surface with a few blocks).
        If 'rearrange', rearrange points by minimal distance.
    
    Returns
    ------------
    sections : list of ndarray [:,3+nv]
        coordinates and data on the slice.
    name_var : list or str
        name of variables
    
    Examples
    ----------
    >>> sections, name_var = extract_slice(locations, Pref, dir_norm, dir_ref=np.array([1.,0.,0.]),
                    fname='surface-aircraft.dat', zone_id=[], index_xyz=[0,1,2], arrange_method='join')
    '''
    #* Read surface data
    data_, name_var, _ = read_tecplot(fname)
    index_var = [i for i in range(len(name_var))]
    for i in index_xyz:
        index_var.remove(i)
    
    if len(zone_id)==0:
        data = data_
    else:
        data = [data_[i] for i in zone_id]
    
    #* Intersect sections
    dn = dir_norm/np.linalg.norm(dir_norm)
    dr = dir_ref - np.dot(dir_ref, dn)*dn
    dr = dr/np.linalg.norm(dir_norm)
    dt = np.cross(dn, dr)
    dt = dt/np.linalg.norm(dt)
    
    sections = []

    for loc in locations:
        
        P0 = Pref + loc*dn
        P1 = P0 + dr
        P3 = P0 + dt
        
        curves = []
        xi_curves = []
        yt_curves = []
        
        for data_ in data:
            
            surface = np.concatenate((data_[:,:,:,index_xyz[0]:index_xyz[0]+1],
                        data_[:,:,:,index_xyz[1]:index_xyz[1]+1],
                        data_[:,:,:,index_xyz[2]:index_xyz[2]+1]), axis=3)
            surface = surface.squeeze()
            curve, ij_curve, xi_curve, yt_curve = intersect_surface_plane(surface,
                        P0, P1, P3, within_bounds=False, original_order=(arrange_method=='join'))
            
            surface_var = []
            for iv in index_var:
                surface_var.append(data_[:,:,:,iv])
            surface_var = np.transpose(np.array(surface_var), [1,2,3,0]).squeeze()  # [:,:,nv]
            
            if len(curve) == 0:
                continue

            new_curve = []
            for i in range(len(curve)):
                
                ii, jj = ij_curve[i]
                ii = min(surface.shape[0]-2, ii)
                jj = min(surface.shape[1]-2, jj)
                
                xs = [surface[ii,jj,:], surface[ii+1,jj,:], surface[ii,jj+1,:], surface[ii+1,jj+1,:]]
                ys = [surface_var[ii,jj,:], surface_var[ii+1,jj,:], surface_var[ii,jj+1,:], surface_var[ii+1,jj+1,:]]
                
                xyz = curve[i][None,:]
                var = interpolate_IDW(xyz, np.array(xs), np.array(ys))
                tmp = np.concatenate((xyz, var), axis=1).squeeze()

                new_curve.append(tmp)
            
            if arrange_method == 'join':
                curves.append(np.array(new_curve))
            else:
                curves += new_curve
                xi_curves += xi_curve.tolist()
                yt_curves += yt_curve.tolist()

        if arrange_method == 'join':
            curve = join_curves(curves)
        else:
            _, old_index = rearrange_points(np.array(xi_curves), np.array(yt_curves), avg_dir=np.array([1.,0.]))
            curve = np.array([curves[ii] for ii in old_index])

        sections.append(curve.copy())

    return sections, name_var

    
#* ===========================================
#* I/O and format transfer
#* ===========================================

def output_curve(x: np.ndarray, y: np.ndarray, fname='curve.dat', ID=0) -> None:
    '''
    Output airfoil data to tecplot ASCII format file.

    Parameters
    -----------
    x, y : ndarray
        coordinates of the curve.
    ID : int
        if `ID`=0, create new file and write header.
        If `ID`>0, append to existed file.
    '''
    nn = x.shape[0]

    if ID == 0:
        with open(fname, 'w') as f:
            f.write('Variables= X  Y  \n ')

    with open(fname, 'a') as f:
        f.write('zone T="%d" i= %d \n'%(ID, nn))
        for i in range(nn):
            f.write('   %20.9f  %20.9f \n'%(x[i], y[i]))
        f.write('\n')

def output_foil(x: np.ndarray, yu: np.ndarray, yl: np.ndarray, fname='airfoil.dat', ID=0, info=False) -> None:
    '''
    Output airfoil data to tecplot ASCII format file

    Parameters
    -----------
    x, yu, yl : ndarray
        coordinates of the baseline airfoil.
    ID : int
        if `ID`=0, create new file and write header.
        If `ID`>0, append to existed file.
    info: bool
        if True, include curvature, thickness and camber
    '''
    nn = x.shape[0]
    curv_u = np.zeros(nn)
    curv_l = np.zeros(nn)
    camber = np.zeros(nn)
    thickness = np.zeros(nn)
    
    if ID == 0:
        # Write header
        with open(fname, 'w') as f:
            if info: 
                line = 'Variables= X  Y  Curvature Thickness Camber \n '
            else:
                line = 'Variables= X  Y  \n '
            f.write(line)

    if info:
        
        curv_u = curve_curvature(x, yu)
        curv_l = curve_curvature(x, yl)

        thickness = yu-yl
        camber = 0.5*(yu+yl)
        
    with open(fname, 'a') as f:
        f.write('zone T="Upp-%d" i= %d \n'%(ID, nn))
        for i in range(nn):
            line = '   %20.9f  %20.9f'%(x[i], yu[i])
            if info:
                line = line + '  %20.9f  %20.9f  %20.9f'%(curv_u[i], thickness[i], camber[i])
            f.write(line+'\n')
            
        f.write('zone T="Low-%d" i= %d \n'%(ID, nn))
        for i in range(nn):
            line = '   %20.9f  %20.9f'%(x[i], yl[i])
            if info:
                line = line + '  %20.9f  %20.9f  %20.9f'%(curv_l[i], thickness[i], camber[i])
            f.write(line+'\n')

def read_curves(fname='curve.dat'):
    '''
    Read curves from a tecplot format file.
    
    Parameters
    ------------
    fname : str
        file name.
    
    Returns
    -----------
    xs, ys : list of list of float
        coordinates of multiple curves

    Examples
    -----------
    >>> xs, ys = read_curves(fname='curve.dat')

    '''

    xs = []
    ys = []
    with open(fname, 'r') as f:
        lines = f.readlines()

        for line in lines:

            line = line.split()
            if len(line)<=1:
                continue

            if line[0] in 'zone':
                xs.append([])
                ys.append([])
                continue

            if len(line)!=2:
                continue            
            
            xs[-1].append(float(line[0]))
            ys[-1].append(float(line[1]))

    return xs, ys

def read_tecplot(fname='tecplot.dat'):
    '''
    Read a tecplot format data file.
    
    Parameters
    ------------
    fname : str
        file name.
    
    Returns
    -----------
    data : list of ndarray
        data of all zones, shape [ni,nj,nk,nv]. 
    name_var : list of str
        name of variables.
    titles : list of str
        title of zones
    
    Examples
    -------------
    >>> data, name_var, titles = read_tecplot(fname='tecplot.dat')
    

    '''
    name_var = []
    data = []
    titles = []
    n_var = 0
    
    with open(fname, 'r') as f:
        
        lines = f.readlines()
        nLine = len(lines)
        iLine = 0
    
        while iLine < nLine:
            
            line = lines[iLine].split()
            if len(line) == 0:
                iLine += 1
                continue
            
            if line[0] in 'Variables=' or line[0] in 'VARIABLES=' :
                
                line = re.split(r'[=",\s]', lines[iLine])
                while '' in line:
                    line.remove('')

                name_var = line[1:]
                n_var = len(name_var)
                iLine += 1
                continue
        
            if line[0] in 'zone' or line[0] in 'ZONE' or line[0] in 'Zone':
                line = re.split(r'[=\s]', lines[iLine])
                while '' in line:
                    line.remove('')
                
                if 'i' in line:
                    ni = int(line[line.index('i')+1])
                elif 'I' in line:
                    ni = int(line[line.index('I')+1])
                else:
                    ni = 1
                    
                if 'j' in line:
                    nj = int(line[line.index('j')+1])
                elif 'J' in line:
                    nj = int(line[line.index('J')+1])
                else:
                    nj = 1
                    
                if 'k' in line:
                    nk = int(line[line.index('k')+1])
                elif 'K' in line:
                    nk = int(line[line.index('K')+1])
                else:
                    nk = 1
                    
                if 'T' in line:
                    # 非贪婪模式：寻找最短的可能匹配 https://www.cnblogs.com/baxianhua/p/8571967.html
                    str_pat = re.compile(r'\"(.*?)\"')
                    name = str_pat.findall(lines[iLine])
                    titles.append(name[0])
                else:
                    titles.append('')
                    
                data_ = np.zeros((ni,nj,nk,n_var))
                iLine += 1
                
                for k in range(nk):
                    for j in range(nj):
                        for i in range(ni):
                            
                            line = ['#']
                            while line[0] == '#':
                                line = lines[iLine].split()
                                iLine += 1
                                
                            for v in range(n_var):
                                data_[i,j,k,v] = float(line[v])
                                
                data.append(data_.copy())
                continue

    return data, name_var, titles

def read_block_plot3d(lines: list, iLine0: int, ni: int, nj: int, nk: int) -> Tuple[np.ndarray, int]:
    '''
    Read block data from lines.
    
    Parameters
    -----------
    lines : list of str
        f.readlines() of the entire plot3d formate file
    iLine0 : int
        the first line of this block is lines[iLine0]
    ni, nj, nk: int
        size of this block
        
    Returns
    ---------
    xyz : ndarray
        coordinates, shape `[ni,nj,nk,3]`.
    iLine0_new : int
        index of line after read.

    Examples
    ----------
    >>> xyz, iLine0_new = read_block_plot3d(lines, iLine0, ni, nj, nk)

    '''
    xyz = np.zeros([ni,nj,nk,3])
    ll  = iLine0
    ii  = 0
    line = []

    for m in range(3):
        for k in range(nk):
            for j in range(nj):
                for i in range(ni):

                    if ii >= len(line)-1:
                        # Need to read the next line
                        line = lines[ll].split()
                        ii = 0
                        ll += 1
                    else:
                        # Read next value
                        ii += 1

                    xyz[i,j,k,m] = float(line[ii])

    iLine0_new = ll

    return xyz, iLine0_new

def output_plot3d(X: list, Y: list, Z: list, fname: str, scale=1.0) -> None:
    '''
    Output surface to fname in plot3d format.
    
    Parameters
    -------------
    X, Y, Z: list of ndarray [ns,nn]
        coordinates
    fname: str
        the name of the file (`*.grd`)

    '''
    # ns: number of spanwise points
    # nn: number of curve points
    
    n0 = len(X)

    with open(fname, 'w') as f:
        f.write('%d \n '%(n0))     # Number of surfaces
        for i_sec in range(n0):
            ns = X[i_sec].shape[0]
            nn = X[i_sec].shape[1]
            f.write('%d %d 1\n '%(nn, ns))

        for i_sec in range(n0):
            ii = 0
            ns = X[i_sec].shape[0]
            nn = X[i_sec].shape[1]
            for i in range(ns):
                for j in range(nn):
                    f.write(' %.9f '%(X[i_sec][i,j]*scale))
                    ii += 1
                    if ii%3==0 or (i==ns-1 and j==nn-1):
                        f.write(' \n ')

            ii = 0
            ns = Y[i_sec].shape[0]
            nn = Y[i_sec].shape[1]
            for i in range(ns):
                for j in range(nn):
                    f.write(' %.9f '%(Y[i_sec][i,j]*scale))
                    ii += 1
                    if ii%3==0 or (i==ns-1 and j==nn-1):
                        f.write(' \n ')

            ii = 0
            ns = Z[i_sec].shape[0]
            nn = Z[i_sec].shape[1]
            for i in range(ns):
                for j in range(nn):
                    f.write(' %.9f '%(Z[i_sec][i,j]*scale))
                    ii += 1
                    if ii%3==0 or (i==ns-1 and j==nn-1):
                        f.write(' \n ')

def output_curves_igs(x: np.ndarray, y: np.ndarray, z: np.ndarray, fname='curve.igs', n_degree=3, is_planar=True):
    '''
    Output curves in the Initial Graphics Exchange Specification (IGES) format.
    
    Parameters
    ------------
    x, y, z : ndarray
        coordinates of the curve(s), [:] or [n_curve,:]
    fname : str
        file name. 
    n_degree : int
        degree of basis functions.
        0=Determined by data; 1=Line; 2=Circular arc; 
        3=Elliptical arc; 4=Parabolic arc; 5=Hyperbolic arc.
    is_planar : bool
        whether is planar curve in X-Y plane.
        
    References
    ------------
    https://wiki.eclipse.org/IGES_file_Specification
    
    https://filemonger.com/specs/igs/devdept.com/version6.pdf
    '''
    
    #* Curve dimension
    if len(x.shape) == 1:
        n_curve = 1
        n_point = x.shape[0]
        x = x[None,:]
        y = y[None,:]
        z = z[None,:]
    else:
        n_curve = x.shape[0]
        n_point = x.shape[1]
    
    #* Output IGES format file
    f = open(fname, 'w')

    #* Start section
    f.write('This is igs file generated by LI Runze. All rights reserved.            S      1\n')
    
    #* Global section
    f.write('1H,,1H;,3Higs,7Higs.igs,44HDASSAULT SYSTEMES CATIA V5 R20 - www.3ds.com,G      1\n')
    f.write('27HCATIA Version 5 Release 20 ,32,75,6,75,15,3Higs,1.0,2,2HMM,1000,1.0, G      2\n')
    f.write('15H20180311.223810,0.001,10000.0,5Hyancy,15HDESKTOP-BEPNROH,11,0,15H2018G      3\n')
    f.write('0311.223810,;                                                           G      4\n')

    #* Data entry section
    iType = 126 # Rational B-Spline Curve
    
    iLineStart = 1
    nLineCount = 3 + 3*n_point + n_degree
    
    for ic in range(n_curve):
        
        # iLineStart: is the line number inside the PD section that has the first line of this entity data.
        # nLineCount: specifies the number of lines this entity takes up in the PD section.

        f.write(' %7d %7d %7d %7d %7d %7d %7d %7d'%(iType, iLineStart, n_degree, 0, 0, 0, 0, 0))
        f.write(' %1d %1d %1d %1dD %6d\n'%(0, 0, 0, 0, ic*2+1))
        f.write(' %7d %7d %7d %7d %7d'%(iType, 0, 0, nLineCount, 0))
        f.write('                BSp Curv{:<3d}'.format(ic*2+1) + '    0D %6d\n'%(ic*2+2))
        
        iLineStart += nLineCount
    
    #* Parameter data section
    iLine = 0
    for ic in range(n_curve):
        
        is_closed = False       # is the starting and ending point the same
        is_polynomial = True    # if all weights are equal, otherwise, the curve is rational
        is_periodic = False     # actually has no difference
        
        # Starting
        iLine += 1
        f.write(' %4d, %4d, %4d, %4d, %4d, %4d, %4d,'%(iType, n_point-1, n_degree, is_planar, is_closed, is_polynomial, is_periodic))
        f.write('%30dP %6d\n'%(ic*2+1, iLine))

        # Knot sequence (n_point + n_degree + 1)
        xKnot = knotx(n_point, n_degree+1)
        for ix in range(xKnot.shape[0]):
            iLine += 1
            f.write('%19.10e, %51dP %6d\n'%(xKnot[ix], ic*2+1, iLine))
        ximin = xKnot[0]
        ximax = xKnot[-1]
        
        # Weight sequence (n_point)
        for _ in range(n_point):
            iLine += 1
            f.write('%19.10e, %51dP %6d\n'%(1.0, ic*2+1, iLine))
        
        # Node coordinates (3*n_point)
        for i in range(n_point):
            iLine += 1
            f.write('%19.10e,%19.10e,%19.10e,%12dP %6d\n'%(
                x[ic,i], y[ic,i], z[ic,i], ic*2+1, iLine))
    
        # Ending
        # Start parameter value, End parameter value, Unit normal x, y, z (if planar)
        # (note: '%**dP' must have at least '%9d')
        iLine += 1
        f.write('%10.3f,%10.3f,%12.5f,%12.5f,%12.5f;%11dP %6d\n'%(
            ximin, ximax, 0, 0, 1, ic*2+1, iLine))
    
    
    #* Ending section
    f.write('S %6dG %6dD %6dP %6d %40s %6d\n'%(1, 4, 2*n_curve, iLine, 'T', 1))
    f.close()


def plot3d_to_igs(fname='igs'):
    '''
    Converts Plot3d surface grid file [fname.grd] to IGES file [fname.igs].
    
    Original Fortran version by Prof. Zhang Yufei: zhangyufei@tsinghua.edu.cn.
    
    Ref: https://wiki.eclipse.org/IGES_file_Specification
    '''

    #* Read plot3d format file
    if not os.path.exists(fname+'.grd'):
        raise Exception(fname+' does not exist for format transformation')
    
    with open(fname+'.grd', 'r') as f:
        lines = f.readlines()
        line  = lines[0].split()
        num_block = int(line[0])
        nIJK  = np.zeros([num_block, 5], dtype=int)

        for i in range(num_block):
            line  = lines[i+1].split()
            nIJK[i,0] = int(line[0])
            nIJK[i,1] = int(line[1])
            nIJK[i,2] = int(line[2])
            nIJK[i,3] = idataline(nIJK[i,0], nIJK[i,1])

            if nIJK[i,2]!=1:
                raise Exception('Wrong input file: dimension K is not 1')

            if nIJK[i,0]<4 or nIJK[i,1]<4:
                raise Exception('Wrong input file: dimension I or J less than 4')

        nIJK[0,4] = 1
        for i in range(1, num_block):
            nIJK[i,4] = nIJK[i-1,3] + nIJK[i-1,4]

        kLine = num_block+1

    #* Output IGES format file
    f = open(fname+'.igs', 'w')

    #* Start section
    f.write('This is igs file generated by ZHANG Yufei. All rights reserved.         S      1\n')
    
    #* Global section
    f.write('1H,,1H;,3Higs,7Higs.igs,44HDASSAULT SYSTEMES CATIA V5 R20 - www.3ds.com,G      1\n')
    f.write('27HCATIA Version 5 Release 20 ,32,75,6,75,15,3Higs,1.0,2,2HMM,1000,1.0, G      2\n')
    f.write('15H20180311.223810,0.001,10000.0,5Hyancy,15HDESKTOP-BEPNROH,11,0,15H2018G      3\n')
    f.write('0311.223810,;                                                           G      4\n')

    #* Data entry section
    iType = 128 # Rational B-Spline Surface
    for ib in range(num_block):
        iLineStart = nIJK[ib, 4]
        iLineEnd   = nIJK[ib, 3]

        f.write(' %7d %7d %7d %7d %7d %7d %7d %7d'%(iType, iLineStart, 0, 0, 0, 0, 0, 0))
        f.write(' %1d %1d %1d %1dD %6d\n'%(0, 0, 0, 0, ib*2+1))
        f.write(' %7d %7d %7d %7d %7d'%(iType, 0, 0, iLineEnd, 0))
        f.write('                BSp Surf{:<3d}'.format(ib+1) + '    0D %6d\n'%(ib*2+2))

    #* Parameter data section
    iLine = 0
    for ib in range(num_block):
        ni = nIJK[ib, 0]
        nj = nIJK[ib, 1]
        nk = nIJK[ib, 2]

        # Starting
        iLine += 1
        f.write(' %4d, %4d, %4d, %4d, %4d,'%(iType, ni-1, nj-1, 3, 3))
        f.write(' %4d, %4d, %4d, %4d, %4d, %11dP %6d\n'%(0, 0, 1, 0, 0, ib*2+1, iLine))

        # Node vector
        xKnot = knotx(ni)
        for ix in range(ni+4):
            iLine += 1
            f.write('%19.10e, %51dP %6d\n'%(xKnot[ix], ib*2+1, iLine))
        ximin = xKnot[0]
        ximax = xKnot[-1]

        xKnot = knotx(nj)
        for ix in range(nj+4):
            iLine += 1
            f.write('%19.10e, %51dP %6d\n'%(xKnot[ix], ib*2+1, iLine))
        xjmin = xKnot[0]
        xjmax = xKnot[-1]

        # Node weight
        for j in range(nj):
            for i in range(ni):
                iLine += 1
                f.write('%19.10e, %51dP %6d\n'%(1.0, ib*2+1, iLine))

        # Node coordinates
        xyz, kLine = read_block_plot3d(lines, kLine, ni, nj, nk)
        xyz = xyz * ratio
        for k in range(nk):
            for j in range(nj):
                for i in range(ni):
                    iLine += 1
                    f.write('%19.10e,%19.10e,%19.10e,%12dP %6d\n'%(
                        xyz[i,j,k,0], xyz[i,j,k,1], xyz[i,j,k,2],
                        ib*2+1, iLine))

        # Ending
        iLine += 1
        f.write('%14.6e,%14.6e,%14.6e,%14.6e;%12dP %6d\n'%(
            ximin, ximax, xjmin, xjmax, ib*2+1, iLine))

    #* Ending section
    f.write('S %6dG %6dD %6dP %6d %40s %6d\n'%(1, 3, 2*num_block, iLine, 'T', 1))
    f.close()

def idataline(ni: int, nj: int):
    '''
    Function for `plot3d_to_igs`
    '''
    i1 = ni+4
    i2 = nj+4
    i3 = ni*nj
    i4 = ni*nj
    i5 = 1+1

    return i1+i2+i3+i4+i5

def knotx(ni: int, n_offset=4) -> np.ndarray:
    '''
    Function for `plot3d_to_igs`.
    
    Returns [0, 0, 0, 0, ...(ni-n_offset)..., 1.0, 1.0, 1.0, 1.0].
    ''' 

    xKnot = np.zeros(ni+n_offset)

    for i in range(ni-n_offset+1):
        xKnot[i+n_offset] = (i+1.0)/(ni-n_offset+1)

    for i in range(n_offset):
        xKnot[ni+i] = 1.0

    return xKnot

=======
>>>>>>> 6ef71604
<|MERGE_RESOLUTION|>--- conflicted
+++ resolved
@@ -197,54 +197,7 @@
             
         return profile
 
-<<<<<<< HEAD
-    def set_params(self, init=False, **kwargs):
-        '''
-        Set parameters of the section
-
-        ### Inputs:
-        ```text
-        init:   True, set to default values
-        ```
-
-        ### kwargs:
-        ```text
-        xLE, yLE, zLE, chord, twist, thick (None)
-        ```
-        '''
-        if init:
-            self.xLE = 0.0
-            self.yLE = 0.0
-            self.zLE = 0.0
-            self.chord = 1.0
-            self.twist = 0.0
-            self.thick = 0.0
-            self.thick_set = None
-
-            return
-
-        if 'xLE' in kwargs.keys():
-            self.xLE = kwargs['xLE']
-
-        if 'yLE' in kwargs.keys():
-            self.yLE = kwargs['yLE']
-
-        if 'zLE' in kwargs.keys():
-            self.zLE = kwargs['zLE']
-
-        if 'chord' in kwargs.keys():
-            self.chord = kwargs['chord']
-
-        if 'twist' in kwargs.keys():
-            self.twist = kwargs['twist']
-
-        if 'thick' in kwargs.keys():
-            self.thick_set = kwargs['thick']
-    
-    def section(self, nn=1001, flip_x=False, projection=True) -> None:
-=======
     def section(self, flip_x=False, projection=True, nn=None) -> None:
->>>>>>> 6ef71604
         '''
         Calculate the 3D curve coordinates from the known 2D curve.
 
@@ -1757,474 +1710,6 @@
 
 
 #* ===========================================
-<<<<<<< HEAD
-#* Math
-#* ===========================================
-
-def curve_curvature(x: np.ndarray, y: np.ndarray) -> np.ndarray:
-    '''
-    Calculate curvature of points in the curve
-    
-    Parameters
-    ----------
-    x, y: ndarray
-        coordinates of the curve
-    
-    Returns
-    --------
-    curvature: ndarray
-        curvature distribution
-
-    Examples
-    -----------
-    >>> curvature = curve_curvature(x, y)
-
-    '''
-    nn = x.shape[0]
-    if nn<3:
-        raise Exception('curvature needs at least 3 points')
-    
-    curvature = np.zeros(nn)
-    for i in range(1, nn-1):
-        X1 = np.array([x[i-1], y[i-1]])
-        X2 = np.array([x[i  ], y[i  ]])
-        X3 = np.array([x[i+1], y[i+1]])
-
-        a = np.linalg.norm(X1-X2)
-        b = np.linalg.norm(X2-X3)
-        c = np.linalg.norm(X3-X1)
-        p = 0.5*(a+b+c)
-        t = p*(p-a)*(p-b)*(p-c)
-        R = a*b*c
-        if R <= 1.0E-12:
-            curv_ = 0.0
-        else:
-            curv_ = 4.0*np.sqrt(t)/R
-
-        a1 = X2[0] - X1[0]
-        a2 = X2[1] - X1[1]
-        b1 = X3[0] - X1[0]
-        b2 = X3[1] - X1[1]
-        if a1*b2 < a2*b1:
-            curv_ = -curv_
-
-        curvature[i] = curv_
-
-    curvature[0] = curvature[1]
-    curvature[-1] = curvature[-2]
-
-    return curvature
-    
-def dis_matrix(xs1: np.ndarray, xs2: np.ndarray) -> np.ndarray:
-    '''
-    Calculate the distance between vectors in xs1 and xs2.
-
-    Parameters
-    ------------
-    xs1 : ndarray [n1, nx]
-        vectors of all samples.
-    xs2 : ndarray [n2, nx]
-        vectors of all samples.
-    
-    Returns
-    ---------
-    RR : ndarray [n1, n2]
-        `dis=sqrt(sum((x1-x2)**2)/nx)`
-
-    Examples
-    -----------
-    >>> RR = dis_matrix(xs1, xs2)
-
-    Notes
-    -----------
-    Suggest each components of vectors in x1 and x2 is 0~1.
-
-    '''
-    nx = xs1.shape[1]
-    RR = cdist(xs1, xs2, metric='euclidean')
-    RR = RR/np.sqrt(1.0*nx)
-    return RR
-
-
-#* ===========================================
-#* Transformation
-#* ===========================================
-
-def transform(xu: np.ndarray, xl: np.ndarray, yu: np.ndarray, yl: np.ndarray, 
-              scale=1.0, rot=None, x0=None, y0=None, xr=None, yr=None, dx=0.0, dy=0.0, 
-              projection=False) -> Tuple[np.ndarray, np.ndarray, np.ndarray, np.ndarray]:
-    '''
-    Apply chord length, twist angle(deg) and leading edge position to a 2D curve.
-
-    Parameters
-    -------------
-    xu, xl, yu, yl : ndarray
-        current 2D curve or unit 2D airfoil.
-    scale : bool
-        scale factor, e.g., chord length.
-    rot : {None, float}
-        rotate angle (deg), +z direction for x-y plane, e.g., twist angle.
-    x0, y0 : float
-        coordinates of the scale center.
-    xr, yr : float
-        coordinates of the rotation center (rotate after translation and scale).
-    dx, dy : float
-        translation vector, e.g., leading edge location.
-    projection : bool
-        whether keeps the projection length the same when rotating the section, by default True.
-
-    Returns
-    ---------
-    xu_new, xl_new, yu_new, yl_new : ndarray
-        coordinates of the new 2D curve.
-
-    Examples
-    ---------
-    >>> xu_new, xl_new, yu_new, yl_new = transform()
-
-    '''
-    #* Translation
-    xu_new = dx + xu
-    xl_new = dx + xl
-    yu_new = dy + yu
-    yl_new = dy + yl
-
-    #* Scale center
-    if x0 is None:
-        x0 = xu_new[0]
-    if y0 is None:
-        y0 = 0.5*(yu_new[0]+yl_new[0])
-    
-    #* Scale (keeps the same projection length)
-    rr = 1.0
-    if projection and not rot is None:
-        angle = rot/180.0*np.pi  # rad
-        rr = np.cos(angle)
-
-    xu_new = x0 + (xu_new-x0)*scale/rr
-    xl_new = x0 + (xl_new-x0)*scale/rr
-    yu_new = y0 + (yu_new-y0)*scale/rr
-    yl_new = y0 + (yl_new-y0)*scale/rr
-
-    #* Rotation center
-    if xr is None:
-        xr = x0
-    if yr is None:
-        yr = y0
-
-    #* Rotation
-    if not rot is None:
-        xu_new, yu_new, _ = rotate(xu_new, yu_new, np.zeros_like(xu_new), angle=rot, origin=[xr, yr, 0.0], axis='Z')
-        xl_new, yl_new, _ = rotate(xl_new, yl_new, np.zeros_like(xu_new), angle=rot, origin=[xr, yr, 0.0], axis='Z')
-
-    return xu_new, xl_new, yu_new, yl_new
-
-def rotate(x: np.ndarray, y: np.ndarray, z: np.ndarray,
-           angle=0.0, origin=[0.0, 0.0, 0.0], axis='X') -> Tuple[np.ndarray, np.ndarray, np.ndarray]:
-    '''
-    Rotate the 3D curve according to origin
-    
-    Parameters
-    ----------
-    x, y, z : ndarray
-        coordinates of the curve
-    angle : float
-        rotation angle (deg)
-    origin : list of float
-        rotation origin
-    axis : {'X', 'Y', 'Z'}
-        rotation axis (angle is defined by the right-hand rule along this axis)
-
-    Returns
-    --------
-    x_, y_, z_ : ndarray
-        coordinates of the rotated curve
-        
-    Examples
-    --------
-    >>> x_, y_, z_ = rotate(x, y, z, angle=0.0, origin=[0.0, 0.0, 0.0], axis='X')
-    
-    '''
-    if axis in 'X':
-        axis_vector=[1,0,0]
-    if axis in 'Y':
-        axis_vector=[0,1,0]
-    if axis in 'Z':
-        axis_vector=[0,0,1]
-
-    points = rotate_vector(x, y, z, angle=angle, origin=origin, axis_vector=axis_vector)
-    x_ = points[:,0]
-    y_ = points[:,1]
-    z_ = points[:,2]
-
-    return x_, y_, z_
-
-def rotate_vector(x, y, z, angle=0, origin=[0, 0, 0], axis_vector=[0,0,1]) -> np.ndarray:
-    '''
-    Rotate 3D points (vectors) by axis-angle representation.
-
-    Parameters
-    ----------
-    x, y, z : float or ndarray [:]
-        coordinates of the points.
-    angle : float
-        rotation angle (deg) about the axis (right-hand rule).
-    origin : ndarray [3]
-        origin of the rotation axis.
-    axis_vector : ndarray [3]
-        indicating the direction of an axis of rotation.
-        The input `axis_vector` will be normalized to a unit vector `e`.
-        The rotation vector, or Euler vector, is `angle*e`.
-
-    Returns
-    --------
-    points : ndarray [3] or [:,3]
-        coordinates of the rotated points
-        
-    Examples
-    --------
-    >>> points = rotate_vector(x, y, z, angle=0, origin=[0, 0, 0], axis_vector=[0,0,1])
-    
-    References
-    ----------
-    
-    https://docs.scipy.org/doc/scipy/reference/generated/scipy.spatial.transform.Rotation.html#scipy.spatial.transform.Rotation
-    
-    https://en.wikipedia.org/wiki/Axis%E2%80%93angle_representation
-    
-    https://en.wikipedia.org/wiki/Rotation_matrix
-    
-    '''
-    origin = np.array(origin)
-    vector = np.transpose(np.array([x, y, z]))  # [3] or [:,3]
-    vector = vector - origin
-    
-    rotation_vector = np.array(axis_vector)/np.linalg.norm(axis_vector)
-
-    rot = Rotation.from_rotvec(angle*rotation_vector/180.0*np.pi)
-    
-    # In terms of rotation matricies, this application is the same as rot.as_matrix().dot(vector).
-    points = rot.apply(vector) + origin
-    
-    return points
-
-# The rotation_3d is derived from Chenyu Wu. 2022. 11. 5
-def rotation_3d(pp: np.ndarray, origin: np.ndarray, axis: np.ndarray, angle: float):
-    '''
-    The rotation_3d is derived from Chenyu Wu. 2022. 11. 5
-
-    ### Description
-    This function rotate a set of points based on the origin and the axis given by the inputs
-
-    ### Inputs
-    `pp`: The point set that is going to be rotated. `pp.shape = (n_points, 3)`
-
-    `origin`: The numpy array that defines the origin of the rotation axis. The shape must be `(3,0)`
-
-    `axis`: The direction of the rotation axis. This axis does not need to be normalized. The shape must be `(3,0)`
-
-    `angle`: The rotation angle in degree
-
-    ### Outputs
-    `xnew, ynew, znew`: The rotated points.
-    '''
-    # Translate the points to a coordinate system that has the origin defined by the input
-    # The points have to be translated back to the original frame before return.
-    
-    nn = pp.shape[0]
-    for i in range(nn):
-        pp[i, :] = pp[i, :] - origin
-    xnew, ynew, znew = np.zeros(nn), np.zeros(nn), np.zeros(nn)
-    
-    norm = np.sqrt(axis @ axis)
-    if norm < 1e-8:
-        raise Exception("The length of the axis is too short!")
-    e3 = axis / norm
-
-    angle_rad = np.pi * angle / 180.0
-
-    for i in range(nn):
-        vec = pp[i, :].copy()
-
-        # compute the parallel component
-        vec_p = (vec @ e3) * e3
-        # compute the normal component
-        vec_n = vec - vec_p
-
-        # define the local coordinate system
-        e1 = vec_n
-        e2 = np.cross(e3, e1)
-
-        # rotate
-        vec_n_rot = e1 * np.cos(angle_rad) + e2 * np.sin(angle_rad)
-
-        # assemble the vector
-        vec_new = vec_n_rot + vec_p
-        xnew[i], ynew[i], znew[i] = vec_new[0], vec_new[1], vec_new[2]
-
-    # transform back to the original frame
-    xnew, ynew, znew = xnew + origin[0], ynew + origin[1], znew + origin[2]
-
-    pp_new = np.hstack((xnew.reshape(-1,1), ynew.reshape(-1,1), znew.reshape(-1,1)))
-    # print(pp_new.shape)
-    return pp_new
-
-def stretch_fixed_point(x: np.ndarray, y: np.ndarray, dx=0.0, dy=0.0, 
-                        xm=None, ym=None, xf=None, yf=None) -> Tuple[np.ndarray, np.ndarray]:
-    '''
-    Linearly stretch a 2D curve when a certain point (on the curve) is fixed.
-
-    Parameters
-    ------------------
-    x, y : ndarray
-        coordinates of the 2D curve
-    dx, dy : float
-        movement of the stretched point
-    xm, ym : {None, float}
-        coordinates of the stretched point.
-        If None, the stretched point is the first element of the curve.
-    xf, yf : {None, float}
-        coordinates of the fixed point.
-        If None, the fixed point is the last element of the curve.
-
-    Returns
-    -------------
-    x_, y_ : ndarray
-        coordinates of the stretched curve
-    
-    Examples
-    ------------
-    >>> x_, y_ = stretch_fixed_point(x, y, dx, dy, xm, ym, xf, yf)
-    
-    '''
-    x_ = x.copy()
-    y_ = y.copy()
-
-    if xf is None or yf is None:
-        xf = x[-1]
-        yf = y[-1]
-
-    if xm is None or ym is None:
-        xm = x[0]
-        ym = y[0]
-
-    lm = np.linalg.norm([xm-xf, ym-yf])
-
-    for i in range(x.shape[0]):
-        rr  = np.linalg.norm([x[i]-xf, y[i]-yf]) / lm
-        x_[i] = x_[i] + rr*dx
-        y_[i] = y_[i] + rr*dy
-
-    return x_, y_
-
-def fromCylinder(x: np.ndarray, y: np.ndarray, z: np.ndarray, 
-                 flip=True, origin=[0, 0]) -> Tuple[np.ndarray, np.ndarray, np.ndarray]:
-    '''
-    Bend the cylinder curve to a 2D plane curve.
-
-    Parameters
-    ----------
-    x, y ,z : ndarray
-        coordinates of the curve on a cylinder. `x` and `y` must not be 0 at the same time.
-    flip : bool
-        if True, flip the X of the extracted plane curve.
-    origin: array_like
-        the cylinder origin, [x0, y0] (or [x0, y0, 0]).
-
-    Returns
-    ---------
-    X, Y, Z :  ndarray
-        coordinates of the curve bent to the 2D X-Y plane
-
-    Notes
-    ----------
-    The cylinder's default origin is `(0,0,0)`, axis is z-axis.
-    
-    The origin of cylinder and plane curves is the same (0,0,0).
-    
-    Cylinder: x, y, z ~~ r, theta, z \n
-    Plane:    X, Y, Z \n
-
-    theta = arctan(y/x) \n
-    r = sqrt(x^2+y^2) \n
-    z = z \n
-
-    X = r*theta \n
-    Y = z \n
-    Z = r \n
-    '''
-    coef = -1.0 if flip else 1.0
-
-    x = x - origin[0]
-    y = y - origin[1]
-
-    rr = np.sqrt(x*x+y*y)
-    tt = np.arctan2(y, x) * coef
-
-    X = rr*tt
-    Y = z.copy()
-    Z = rr
-
-    return X, Y, Z
-
-def toCylinder(X: np.ndarray, Y: np.ndarray, Z: np.ndarray, 
-               flip=True, origin=[0, 0]) -> Tuple[np.ndarray, np.ndarray, np.ndarray]:
-    '''
-    Bend the plane sections to curves on a cylinder.
-
-    Parameters
-    ----------
-    X, Y, Z : ndarray
-        coordinates of the curve on a plane. `Z` must not be 0.
-    flip : bool
-        if True, flip the X of the extracted plane curve.
-    origin: array_like
-        the cylinder origin, [x0, y0] (or [x0, y0, 0]).
-
-    Returns
-    ---------
-    x, y ,z :  ndarray
-        coordinates of the curve bent to a cylinder.
-
-    Notes
-    ----------
-    The cylinder's default origin is `(0,0,0)`, axis is z-axis.
-    
-    The origin of cylinder and plane curves is the same (0,0,0).
-    
-    Cylinder: x, y, z ~~ r, theta, z \n
-    Plane:    X, Y, Z \n
-
-    theta = arctan(y/x) \n
-    r = sqrt(x^2+y^2) \n
-    z = z \n
-
-    X = r*theta \n
-    Y = z \n
-    Z = r \n
-    '''
-    coef = -1.0 if flip else 1.0
-
-    nn = X.shape[0]
-    x = np.zeros(nn)
-    y = np.zeros(nn)
-    z = Y.copy()
-
-    for i in range(nn):
-        r = Z[i]
-        theta = X[i]/r * coef
-        x[i] = r*np.cos(theta)
-        y[i] = r*np.sin(theta)
-
-    x = x + origin[0]
-    y = y + origin[1]
-
-    return x, y, z
-
-
-#* ===========================================
-=======
->>>>>>> 6ef71604
 #* Interpolation
 #* ===========================================
 
@@ -2266,1308 +1751,3 @@
     sec.z  = (1-ratio)*sec0.z + ratio*sec1.z
 
     return sec
-<<<<<<< HEAD
-
-def interp_from_curve(x0, x: np.ndarray, y: np.ndarray):
-    '''
-    Interpolate points from curve represented points [x, y].
-    
-    Parameters
-    ----------
-    x0 : float or ndarray
-        ndarray/value of x locations to be interpolated.
-    x, y : ndarray
-        coordinates of the curve.
-
-    Returns
-    ----------
-    y0 : float or ndarray
-        interpolated coordinates
-
-    Examples
-    ---------
-    >>> y0 = interp_from_curve(x0, x, y)
-    '''
-    f  = interp1d(x, y, kind='cubic')
-    y0 = f(x0)
-
-    return y0
-
-def interpolate_IDW(x0: np.ndarray, xs: np.ndarray, ys: np.ndarray, eps=1e-10) -> np.ndarray:
-    '''
-    Inverse distance weighted interpolation.
-    
-    Parameters
-    ----------
-    x0 : ndarray
-        coordinates to be interpolated, shape [n0,3].
-    xs : ndarray
-        coordinates of the reference points, shape [n, 3].
-    ys : ndarray
-        values at the reference points, shape [n, ny].
-    eps : float
-        critical distance between `x0` to `xs`.
-        
-    Returns
-    ----------
-    y0 : ndarray
-        interpolated values, shape [n0,ny].
-    
-    Examples
-    ---------
-    >>> y0 = interpolate_IDW(x0, xs, ys, eps=1e-10)
-    
-    '''
-    n0 = x0.shape[0]
-    n  = xs.shape[0]
-    ny = ys.shape[1]
-    y0 = np.zeros([n0,ny])
-    ds = dis_matrix(x0, xs) # [n0, n]
-    
-    for i0 in range(n0):
-        
-        if np.min(ds[i0,:]) <= eps:
-            j = np.argmin(ds[i0,:])
-            y0[i0,:] = ys[j,:]
-            continue
-        
-        ws = ds[i0,:]**-1   # [n]
-        w_all = np.sum(ws)  # float
-        y0[i0,:] = np.dot(np.transpose(ys), ws)/w_all
-        
-    return y0
-
-def plane_3points(P0: np.ndarray, P1: np.ndarray, P3: np.ndarray, xs: np.ndarray, ys: np.ndarray) -> np.ndarray:
-    '''
-    Calculate the plane function and the coordinates of given points (`xs`, `ys`).
-    
-    The plane function is `a*x+b*y+c*z+d=0`.
-    
-    Parameters
-    -------------
-    P0, P1, P3 : ndarray [3]
-        coordinates of three points of plane P0123.
-    xs, ys : ndarray [:] or [:,:]
-        X and Y coordinates of plane points.
-    
-    Returns
-    -------
-    zs : ndarray [:] or [:,:]
-    
-    Examples
-    ---------
-    >>> xs = plane_3points(P0, P1, P3, xs, ys)
-    '''
-    a1 = P1[0] - P0[0]
-    b1 = P1[1] - P0[1]
-    c1 = P1[2] - P0[2]
-    a2 = P3[0] - P0[0]
-    b2 = P3[1] - P0[1]
-    c2 = P3[2] - P0[2]
-    a = b1 * c2 - b2 * c1
-    b = a2 * c1 - a1 * c2
-    c = a1 * b2 - b1 * a2
-    d = (- a * P0[0] - b * P0[1] - c * P0[2])
-    
-    if c == 0:
-        return np.zeros_like(xs)
-    else:
-        return (a*xs+b*ys+d)/(-c)
-    
-    
-#* ===========================================
-#* Intersection
-#* ===========================================
-    
-def intersect_index(x1, y1, x2, y2):
-    '''
-    Find the intersect index between two curves.
-    
-    Parameters
-    ----------
-    x1, y1 : list or ndarray
-        coordinates of curve 1. 
-    x2, y2 : list or ndarray
-        coordinates of curve 2. 
-        
-    Returns
-    ---------
-    i1, i2 : int
-        index of the closest points in curve 1 & 2.
-    points : tuple of ndarray
-        tuple of two closest points in curve 1 & 2.
-        
-    Examples
-    -----------
-    >>> i1, i2, points = intersect_index(x1, y1, x2, y2)
-
-    '''
-
-    arr1 = np.vstack((np.array(x1),np.array(y1))).T
-    arr2 = np.vstack((np.array(x2),np.array(y2))).T
-
-    tree = spatial.KDTree(arr2)
-    distance, arr2_index = tree.query(arr1)
-    i1 = distance.argmin()  # type: int
-    i2 = arr2_index[i1]     # type: int
-    points = (arr1[i1], arr2[i2])
-
-    return i1, i2, points
-
-def intersect_point(p1: np.ndarray, p2: np.ndarray, p3: np.ndarray, p4: np.ndarray):
-    '''
-    Calculate intersection point of two segments p1p2 & p3p4.
-    
-    Parameters
-    --------------
-    p1, p2, p3, p4 : ndarray
-        ndarray [2] or [:,2]
-    
-    Returns
-    ----------
-    pi : ndarray
-        ndarray [2] or [:,2]
-    '''
-    if len(p1.shape)==1:
-        a1 = p2[1]-p1[1]
-        b1 = p1[0]-p2[0]
-        c1 = p1[0]*p2[1]-p2[0]*p1[1]
-        a2 = p4[1]-p3[1]
-        b2 = p3[0]-p4[0]
-        c2 = p3[0]*p4[1]-p4[0]*p3[1]
-        dd = a1*b2-a2*b1
-
-        if dd==0:
-            print('Parallel segments')
-            return None
-        else:
-            x0 = (c1*b2-c2*b1)/dd
-            y0 = (c2*a1-c1*a2)/dd
-            return np.array([x0,y0])
-    
-    else:
-        
-        a1 = p2[:,1]-p1[:,1]
-        b1 = p1[:,0]-p2[:,0]
-        c1 = p1[:,0]*p2[:,1]-p2[:,0]*p1[:,1]
-        a2 = p4[:,1]-p3[:,1]
-        b2 = p3[:,0]-p4[:,0]
-        c2 = p3[:,0]*p4[:,1]-p4[:,0]*p3[:,1]
-        dd = a1*b2-a2*b1
-
-        if np.any(dd==0):
-            print('Parallel segments')
-            return None
-        else:
-            x0 = (c1*b2-c2*b1)/dd
-            y0 = (c2*a1-c1*a2)/dd
-            pi = np.concatenate((x0, y0), axis=1)
-            return pi
-
-def intersect_vec_plane(V0: np.ndarray, V1: np.ndarray, 
-                        P0: np.ndarray, P1: np.ndarray,
-                        P3: np.ndarray) -> Tuple[np.ndarray, float, float, float]:
-    '''
-    Calculate the intersection point of a vector and a plane.
-    
-    Parameters
-    -----------
-    V0, V1: ndarray [3]
-        coordinates of vector: V01.
-    P0, P1, P3 : ndarray [3]
-        coordinates of three points of plane P0123.
-    
-    Returns
-    -------
-    xi : ndarray [3]
-        intersection point
-    t1, t3 : float
-        ratio of xi in P01, P03 direction.
-    rv : float
-        ratio of xi in V01 direction.
-    
-    Examples
-    ---------
-    >>> xi, t1, t3, rv = intersect_vec_plane(V0, V1, P0, P1, P3)
-
-    '''
-    nR  = V1 - V0
-    l0  = np.linalg.norm(nR) + 1E-20
-    nR  = nR / l0
-    
-    A = np.zeros((3,3))
-    A[:,0] = P1-P0
-    A[:,1] = P3-P0
-    A[:,2] = - nR
-    B = V0-P0
-    
-    Sol = np.linalg.solve(A, B)
-    
-    t1 = Sol[0]
-    t3 = Sol[1]
-    rv = Sol[2]/l0
-    xi = V0 + nR*Sol[2]
-
-    return xi, t1, t3, rv
-
-def intersect_surface_plane(surface: np.ndarray, P0: np.ndarray, P1: np.ndarray, P3: np.ndarray, 
-                            within_bounds=False, original_order=False):
-    '''
-    Calculate the intersection curve of a surface and a plane.
-    
-    Parameters
-    ----------
-    surface : ndarray [ni,nj,3]
-        coordinates of surface.
-    P0, P1, P3 : ndarray [3]
-        coordinates of three points of plane P0123
-    within_bounds : bool
-        if True, only keep the curve within the bounds of P0123.
-    original_order : bool
-        if False, rearrange points to form a smooth curve.
-    
-    Returns
-    ---------
-    curve : list of ndarray [3]
-        intersection curve.
-    ij_curve : list of [i,j]
-        the index of nearest point in surface to each point of curve.
-    xi_curve, yt_curve: ndarray [:]
-        relative coordinates in the plane P0123, range in [0,1].
-    
-    Examples
-    ------------
-    >>> curve, ij_curve, xi_curve, yt_curve = intersect_surface_plane(surface, P0, P1, P3)
-
-    '''
-
-    ni = surface.shape[0]
-    nj = surface.shape[1]
-    norm = np.cross(P1-P0, P3-P0)
-    norm = norm/np.linalg.norm(norm)
-    
-    curve = []
-    ij_curve = []
-    xi_curve = []
-    yt_curve = []
-
-    #* To locate points in both sides of the plane
-    norm_dis = np.dot(surface-P0, norm) # [ni,nj]
-    
-    for j in range(nj):
-        for i in range(ni):
-            
-            if i<ni-1:
-                if norm_dis[i,j]*norm_dis[i+1,j]<0 or norm_dis[i,j]==0:
-                    
-                    xi, t1, t3, rv = intersect_vec_plane(surface[i,j,:], surface[i+1,j,:], P0, P1, P3)
-                    
-                    if rv<0.0 or rv>1.0:
-                        raise Exception('norm product should guarantee rv in (0,1)')
-                    elif within_bounds and (t1<0.0 or t1>1.0 or t3<0.0 or t3>1.0):
-                        continue
-                    else:
-                        ij_curve.append([i,j])
-                        curve.append(xi.copy())
-                        xi_curve.append(t1)
-                        yt_curve.append(t3)
-                        continue
-
-            # if j<nj-1:
-            #     if norm_dis[i,j]*norm_dis[i,j+1]<0 or norm_dis[i,j]==0:
-                    
-            #         xi, t1, t3, rv = intersect_vec_plane(surface[i,j,:], surface[i,j+1,:], P0, P1, P3)
-                    
-            #         if rv<=0.0 or rv>=1.0:
-            #             raise Exception('norm product should guarantee rv in (0,1)')
-            #         elif within_bounds and (t1<0.0 or t1>1.0 or t3<0.0 or t3>1.0):
-            #             continue
-            #         else:
-            #             ij_curve.append([i,j])
-            #             curve.append(xi.copy())
-            #             xi_curve.append(t1)
-            #             yt_curve.append(t3)
-            #             continue
-
-    #* Rearrange points in correct order
-    xi_curve = np.array(xi_curve)
-    yt_curve = np.array(yt_curve)
-    
-    if len(curve)>2 and not original_order:
-        _, old_index = rearrange_points(xi_curve, yt_curve)
-        
-        curve    = [curve[ii]    for ii in old_index]
-        ij_curve = [ij_curve[ii] for ii in old_index]
-        xi_curve = np.array([xi_curve[ii] for ii in old_index])
-        yt_curve = np.array([yt_curve[ii] for ii in old_index])
-
-    return curve, ij_curve, xi_curve, yt_curve
-
-def rearrange_points(xi: np.ndarray, yt: np.ndarray, avg_dir=None, 
-                     cri_break=0.02, cri_dup=1e-6) -> Tuple[np.ndarray, List[int]]:
-    '''
-    Rearrange a list of points in a 2D curve.
-    
-    Parameters
-    ----------
-    xi, yt : ndarray [n]
-        2D coordinates of the points.
-    avg_dir : None or ndarray [2]
-        if ndarray, specified average direction, the start point is fixed for the curve.
-    cri_break : float
-        critical ratio to decide whether the point is the end point of the curve.
-    cri_dup : float
-        critical distance to drop duplicated points.
-    
-    Returns
-    ----------
-    new_curve : ndarray [n,2]
-        new curve.
-    old_index : list of int
-        the index of point in the original curve.
-    
-    Examples
-    ----------
-    >>> new_curve, old_index = rearrange_points(xi, yt, avg_dir=None, cri_break=0.1)
-    
-    Notes
-    -------
-    There are a few assumptions: 
-    
-    1. it is an open curve with no intersections
-    
-    2. most of the points are in the correct (local) order,
-    this gives us a average direction of the curve, which can 
-    help us find the starting/end point of the curve
-    
-    3. the next point is its closest point or the closest point in the average direction
-    
-    4. drop duplicated points 
-    
-    '''
-    indexes = np.arange(0.0, len(xi), 1.0)
-    points  = np.array([xi, yt, indexes]).transpose()
-    points  = points.copy().tolist()    # [n,3]
-    n_point = len(points)
-    
-    cri_break = max(cri_break, 2.0/n_point)
-    
-    #* Calculate average direction
-    if not isinstance(avg_dir, np.ndarray):
-        
-        avg_dir = np.zeros(2)
-        
-        for i in range(len(xi)-1):
-            dxi = xi[i+1]-xi[i]
-            dyt = yt[i+1]-yt[i]
-            ll  = np.sqrt(dxi**2+dyt**2)
-            if ll > cri_dup:
-                avg_dir += np.array([dxi,dyt])
-
-        la = np.linalg.norm(avg_dir)
-        lx = abs(xi[-1]-xi[0])
-        ly = abs(yt[-1]-yt[0])
-
-        if la > 0.2*(lx+ly):
-            avg_dir = avg_dir/la
-        elif lx > ly:
-            avg_dir = np.array([1., 0.])
-        else:
-            avg_dir = np.array([0., 1.])
-
-        ii = np.argmax(np.abs(avg_dir))
-        if avg_dir[ii]<0:
-            avg_dir = -avg_dir
-
-        fix_start = False
-        
-    else:
-        
-        fix_start = True
-            
-    #* Find the potential start point
-    dd = np.dot(np.array(points)[:,:2], avg_dir)
-    ii = np.argmin(dd)
-    new_curve = [points[ii]]
-    points.pop(ii)
-    
-    #* Get the length scale of the curve
-    jj = np.argmax(dd)
-    ls = dd[jj]-dd[ii]
-
-    #* Append curve in the average direction
-    while len(points)>0:
-        
-        data = np.array(points)[:,:2]   # [:,2]
-        
-        # calculate the distance to the last point
-        last_point = np.array(new_curve[-1])[None,:2]   # [1,2]
-        d2l = np.linalg.norm(data-last_point, axis=1)   # [:]
-        i_l = np.argmin(d2l)
-        min_dis2last = d2l[i_l]
-        
-        if min_dis2last<cri_dup:
-            points.pop(i_l)
-            continue
-        
-        # calculate the distance to the start point
-        start_point = np.array(new_curve[0])[None,:2]   # [1,2]
-        d2s = np.linalg.norm(data-start_point, axis=1)  # [:]
-        i_s = np.argmin(d2s)
-        min_dis2start = d2s[i_s]
-        
-        if d2s[i_s]<cri_dup:
-            points.pop(i_s)
-            continue
-        
-        direction_l = np.dot(data[i_l,:]-last_point,  avg_dir)[0]
-        direction_s = np.dot(data[i_s,:]-start_point, avg_dir)[0]
-        
-        if (min_dis2last<=min_dis2start or fix_start) and (direction_l>0 or min_dis2last<=cri_break*ls):
-            # Append to the last point in the average direction
-            new_curve.append(points[i_l])
-            points.pop(i_l)
-            continue
-            
-        if min_dis2start<=min_dis2last and (direction_s<0 or min_dis2start<=cri_break*ls) and not fix_start:
-            # Add before the start point in the opposite of the average direction
-            new_curve = [points[i_s]] + new_curve
-            points.pop(i_s)
-            continue
-        
-        cri_break = cri_break * 1.1
-        
-    new_curve = np.array(new_curve)
-    old_index = new_curve[:,2].astype(int)
-
-    return new_curve[:,:2], old_index.tolist()
-
-def join_curves(curves: list, cri_dup=1e-6) -> np.ndarray:
-    '''
-    Join several curves into one piece.
-    
-    Parameters
-    -----------
-    curves : list of ndarray [:,3 or 3+nv]
-        coordinates and data of the curves.
-    cri_dup : float
-        critical distance to drop duplicated points.
-        
-    Returns
-    ----------
-    new_curve : ndarray [:,3 or 3+nv]
-        new curve
-    
-    Examples
-    ----------
-    >>> new_curve = join_curves(curves: list, cri_dup=1e-6)
-    
-    '''
-    new_curve = curves[0].copy()    # [:,3]
-    
-    curves = copy.deepcopy(curves)
-    curves.pop(0)
-    
-    while len(curves)>0:
-        
-        d00 = []
-        d01 = []
-        d10 = []
-        d11 = []
-        
-        for cur in curves:
-            
-            d00.append(np.linalg.norm(new_curve[ 0,:3]-cur[ 0,:3]))
-            d01.append(np.linalg.norm(new_curve[ 0,:3]-cur[-1,:3]))
-            d10.append(np.linalg.norm(new_curve[-1,:3]-cur[ 0,:3]))
-            d11.append(np.linalg.norm(new_curve[-1,:3]-cur[-1,:3]))
-            
-        min_ds = [np.min(d00), np.min(d01), np.min(d10), np.min(d11)]
-        ii_min = np.argmin(min_ds)
-
-        if ii_min == 0:
-            
-            jj_min    = np.argmin(d00)
-            add_curve = curves[jj_min].copy()
-            new_curve = np.flip(new_curve, axis=0)
-            
-        elif ii_min == 1:
-            
-            jj_min    = np.argmin(d01)
-            add_curve = curves[jj_min].copy()
-            new_curve = np.flip(new_curve, axis=0)
-            add_curve = np.flip(add_curve, axis=0)
-            
-        elif ii_min == 2:
-            
-            jj_min    = np.argmin(d10)
-            add_curve = curves[jj_min].copy()
-            
-        elif ii_min == 3:
-            
-            jj_min    = np.argmin(d11)
-            add_curve = curves[jj_min].copy()
-            add_curve = np.flip(add_curve, axis=0)
-            
-        else:
-            raise Exception()
-        
-        if np.min(min_ds)<cri_dup:
-            new_curve = np.concatenate((new_curve, add_curve[1:,:]),axis=0)
-        else:
-            new_curve = np.concatenate((new_curve, add_curve),axis=0)
-
-        curves.pop(jj_min)
-        
-    return new_curve
-
-def reconstruct_curve_by_length(curve: np.ndarray, n:int) -> np.ndarray:
-    '''
-    Reconstruct the curve with equidistant points.
-    
-    Parameters
-    ----------
-    curve : ndarray [:,3]
-        coordinates of the curve
-    n : int
-        number of points
-    
-    Returns
-    -------------
-    new_curve : ndarray [n,3]
-        coordinates of the new curve
-    '''
-    
-    #* Parametric curve: x(t), y(t), z(t), t in [0,1]
-    n0 = curve.shape[0]
-    l0 = 0.0
-    tt = np.zeros(n0)
-    for i in range(n0-1):
-        l0 += np.linalg.norm(curve[i+1,:]-curve[i,:])
-        tt[i+1] = l0
-    tt = tt/l0
-    
-    #* Reconstruction
-    fx = interp1d(tt, curve[:,0], kind='cubic')
-    fy = interp1d(tt, curve[:,1], kind='cubic')
-    fz = interp1d(tt, curve[:,2], kind='cubic')
-
-    new_curve = np.zeros((n,3))
-    
-    for i in range(n):
-        t = i/(n-1.0)
-        new_curve[i,0] = fx(t)
-        new_curve[i,1] = fy(t)
-        new_curve[i,2] = fz(t)
-        
-    return new_curve
-    
-def extract_slice(locations: list, Pref: np.ndarray, dir_norm: np.ndarray, dir_ref=np.array([1.,0.,0.]),
-                    fname='surface-aircraft.dat', zone_id=[], index_xyz=[0,1,2], arrange_method='join'):
-    '''
-    Extract data sliced by planes.
-    
-    Parameters
-    --------------
-    locations : list of float
-        list of distances to the reference point in the given direction.
-    Pref : ndarray [3]
-        coordinates of the reference point.
-    dir_norm : ndarray [3]
-        direction vector normal to the slice plane (will be normalized).
-    dir_ref : ndarray [3]
-        direction vector that roughly sets the xi-axis in the slice plane.
-    fname : str
-        file name.
-    zone_id : list of int
-        index of zones in the tecplot format file, start from 0.
-    index_xyz : list of int 
-        index of variables in file for X, Y and Z.
-    arrange_method : str
-        if 'join', keeps the original order of points (suitable for surface with a few blocks).
-        If 'rearrange', rearrange points by minimal distance.
-    
-    Returns
-    ------------
-    sections : list of ndarray [:,3+nv]
-        coordinates and data on the slice.
-    name_var : list or str
-        name of variables
-    
-    Examples
-    ----------
-    >>> sections, name_var = extract_slice(locations, Pref, dir_norm, dir_ref=np.array([1.,0.,0.]),
-                    fname='surface-aircraft.dat', zone_id=[], index_xyz=[0,1,2], arrange_method='join')
-    '''
-    #* Read surface data
-    data_, name_var, _ = read_tecplot(fname)
-    index_var = [i for i in range(len(name_var))]
-    for i in index_xyz:
-        index_var.remove(i)
-    
-    if len(zone_id)==0:
-        data = data_
-    else:
-        data = [data_[i] for i in zone_id]
-    
-    #* Intersect sections
-    dn = dir_norm/np.linalg.norm(dir_norm)
-    dr = dir_ref - np.dot(dir_ref, dn)*dn
-    dr = dr/np.linalg.norm(dir_norm)
-    dt = np.cross(dn, dr)
-    dt = dt/np.linalg.norm(dt)
-    
-    sections = []
-
-    for loc in locations:
-        
-        P0 = Pref + loc*dn
-        P1 = P0 + dr
-        P3 = P0 + dt
-        
-        curves = []
-        xi_curves = []
-        yt_curves = []
-        
-        for data_ in data:
-            
-            surface = np.concatenate((data_[:,:,:,index_xyz[0]:index_xyz[0]+1],
-                        data_[:,:,:,index_xyz[1]:index_xyz[1]+1],
-                        data_[:,:,:,index_xyz[2]:index_xyz[2]+1]), axis=3)
-            surface = surface.squeeze()
-            curve, ij_curve, xi_curve, yt_curve = intersect_surface_plane(surface,
-                        P0, P1, P3, within_bounds=False, original_order=(arrange_method=='join'))
-            
-            surface_var = []
-            for iv in index_var:
-                surface_var.append(data_[:,:,:,iv])
-            surface_var = np.transpose(np.array(surface_var), [1,2,3,0]).squeeze()  # [:,:,nv]
-            
-            if len(curve) == 0:
-                continue
-
-            new_curve = []
-            for i in range(len(curve)):
-                
-                ii, jj = ij_curve[i]
-                ii = min(surface.shape[0]-2, ii)
-                jj = min(surface.shape[1]-2, jj)
-                
-                xs = [surface[ii,jj,:], surface[ii+1,jj,:], surface[ii,jj+1,:], surface[ii+1,jj+1,:]]
-                ys = [surface_var[ii,jj,:], surface_var[ii+1,jj,:], surface_var[ii,jj+1,:], surface_var[ii+1,jj+1,:]]
-                
-                xyz = curve[i][None,:]
-                var = interpolate_IDW(xyz, np.array(xs), np.array(ys))
-                tmp = np.concatenate((xyz, var), axis=1).squeeze()
-
-                new_curve.append(tmp)
-            
-            if arrange_method == 'join':
-                curves.append(np.array(new_curve))
-            else:
-                curves += new_curve
-                xi_curves += xi_curve.tolist()
-                yt_curves += yt_curve.tolist()
-
-        if arrange_method == 'join':
-            curve = join_curves(curves)
-        else:
-            _, old_index = rearrange_points(np.array(xi_curves), np.array(yt_curves), avg_dir=np.array([1.,0.]))
-            curve = np.array([curves[ii] for ii in old_index])
-
-        sections.append(curve.copy())
-
-    return sections, name_var
-
-    
-#* ===========================================
-#* I/O and format transfer
-#* ===========================================
-
-def output_curve(x: np.ndarray, y: np.ndarray, fname='curve.dat', ID=0) -> None:
-    '''
-    Output airfoil data to tecplot ASCII format file.
-
-    Parameters
-    -----------
-    x, y : ndarray
-        coordinates of the curve.
-    ID : int
-        if `ID`=0, create new file and write header.
-        If `ID`>0, append to existed file.
-    '''
-    nn = x.shape[0]
-
-    if ID == 0:
-        with open(fname, 'w') as f:
-            f.write('Variables= X  Y  \n ')
-
-    with open(fname, 'a') as f:
-        f.write('zone T="%d" i= %d \n'%(ID, nn))
-        for i in range(nn):
-            f.write('   %20.9f  %20.9f \n'%(x[i], y[i]))
-        f.write('\n')
-
-def output_foil(x: np.ndarray, yu: np.ndarray, yl: np.ndarray, fname='airfoil.dat', ID=0, info=False) -> None:
-    '''
-    Output airfoil data to tecplot ASCII format file
-
-    Parameters
-    -----------
-    x, yu, yl : ndarray
-        coordinates of the baseline airfoil.
-    ID : int
-        if `ID`=0, create new file and write header.
-        If `ID`>0, append to existed file.
-    info: bool
-        if True, include curvature, thickness and camber
-    '''
-    nn = x.shape[0]
-    curv_u = np.zeros(nn)
-    curv_l = np.zeros(nn)
-    camber = np.zeros(nn)
-    thickness = np.zeros(nn)
-    
-    if ID == 0:
-        # Write header
-        with open(fname, 'w') as f:
-            if info: 
-                line = 'Variables= X  Y  Curvature Thickness Camber \n '
-            else:
-                line = 'Variables= X  Y  \n '
-            f.write(line)
-
-    if info:
-        
-        curv_u = curve_curvature(x, yu)
-        curv_l = curve_curvature(x, yl)
-
-        thickness = yu-yl
-        camber = 0.5*(yu+yl)
-        
-    with open(fname, 'a') as f:
-        f.write('zone T="Upp-%d" i= %d \n'%(ID, nn))
-        for i in range(nn):
-            line = '   %20.9f  %20.9f'%(x[i], yu[i])
-            if info:
-                line = line + '  %20.9f  %20.9f  %20.9f'%(curv_u[i], thickness[i], camber[i])
-            f.write(line+'\n')
-            
-        f.write('zone T="Low-%d" i= %d \n'%(ID, nn))
-        for i in range(nn):
-            line = '   %20.9f  %20.9f'%(x[i], yl[i])
-            if info:
-                line = line + '  %20.9f  %20.9f  %20.9f'%(curv_l[i], thickness[i], camber[i])
-            f.write(line+'\n')
-
-def read_curves(fname='curve.dat'):
-    '''
-    Read curves from a tecplot format file.
-    
-    Parameters
-    ------------
-    fname : str
-        file name.
-    
-    Returns
-    -----------
-    xs, ys : list of list of float
-        coordinates of multiple curves
-
-    Examples
-    -----------
-    >>> xs, ys = read_curves(fname='curve.dat')
-
-    '''
-
-    xs = []
-    ys = []
-    with open(fname, 'r') as f:
-        lines = f.readlines()
-
-        for line in lines:
-
-            line = line.split()
-            if len(line)<=1:
-                continue
-
-            if line[0] in 'zone':
-                xs.append([])
-                ys.append([])
-                continue
-
-            if len(line)!=2:
-                continue            
-            
-            xs[-1].append(float(line[0]))
-            ys[-1].append(float(line[1]))
-
-    return xs, ys
-
-def read_tecplot(fname='tecplot.dat'):
-    '''
-    Read a tecplot format data file.
-    
-    Parameters
-    ------------
-    fname : str
-        file name.
-    
-    Returns
-    -----------
-    data : list of ndarray
-        data of all zones, shape [ni,nj,nk,nv]. 
-    name_var : list of str
-        name of variables.
-    titles : list of str
-        title of zones
-    
-    Examples
-    -------------
-    >>> data, name_var, titles = read_tecplot(fname='tecplot.dat')
-    
-
-    '''
-    name_var = []
-    data = []
-    titles = []
-    n_var = 0
-    
-    with open(fname, 'r') as f:
-        
-        lines = f.readlines()
-        nLine = len(lines)
-        iLine = 0
-    
-        while iLine < nLine:
-            
-            line = lines[iLine].split()
-            if len(line) == 0:
-                iLine += 1
-                continue
-            
-            if line[0] in 'Variables=' or line[0] in 'VARIABLES=' :
-                
-                line = re.split(r'[=",\s]', lines[iLine])
-                while '' in line:
-                    line.remove('')
-
-                name_var = line[1:]
-                n_var = len(name_var)
-                iLine += 1
-                continue
-        
-            if line[0] in 'zone' or line[0] in 'ZONE' or line[0] in 'Zone':
-                line = re.split(r'[=\s]', lines[iLine])
-                while '' in line:
-                    line.remove('')
-                
-                if 'i' in line:
-                    ni = int(line[line.index('i')+1])
-                elif 'I' in line:
-                    ni = int(line[line.index('I')+1])
-                else:
-                    ni = 1
-                    
-                if 'j' in line:
-                    nj = int(line[line.index('j')+1])
-                elif 'J' in line:
-                    nj = int(line[line.index('J')+1])
-                else:
-                    nj = 1
-                    
-                if 'k' in line:
-                    nk = int(line[line.index('k')+1])
-                elif 'K' in line:
-                    nk = int(line[line.index('K')+1])
-                else:
-                    nk = 1
-                    
-                if 'T' in line:
-                    # 非贪婪模式：寻找最短的可能匹配 https://www.cnblogs.com/baxianhua/p/8571967.html
-                    str_pat = re.compile(r'\"(.*?)\"')
-                    name = str_pat.findall(lines[iLine])
-                    titles.append(name[0])
-                else:
-                    titles.append('')
-                    
-                data_ = np.zeros((ni,nj,nk,n_var))
-                iLine += 1
-                
-                for k in range(nk):
-                    for j in range(nj):
-                        for i in range(ni):
-                            
-                            line = ['#']
-                            while line[0] == '#':
-                                line = lines[iLine].split()
-                                iLine += 1
-                                
-                            for v in range(n_var):
-                                data_[i,j,k,v] = float(line[v])
-                                
-                data.append(data_.copy())
-                continue
-
-    return data, name_var, titles
-
-def read_block_plot3d(lines: list, iLine0: int, ni: int, nj: int, nk: int) -> Tuple[np.ndarray, int]:
-    '''
-    Read block data from lines.
-    
-    Parameters
-    -----------
-    lines : list of str
-        f.readlines() of the entire plot3d formate file
-    iLine0 : int
-        the first line of this block is lines[iLine0]
-    ni, nj, nk: int
-        size of this block
-        
-    Returns
-    ---------
-    xyz : ndarray
-        coordinates, shape `[ni,nj,nk,3]`.
-    iLine0_new : int
-        index of line after read.
-
-    Examples
-    ----------
-    >>> xyz, iLine0_new = read_block_plot3d(lines, iLine0, ni, nj, nk)
-
-    '''
-    xyz = np.zeros([ni,nj,nk,3])
-    ll  = iLine0
-    ii  = 0
-    line = []
-
-    for m in range(3):
-        for k in range(nk):
-            for j in range(nj):
-                for i in range(ni):
-
-                    if ii >= len(line)-1:
-                        # Need to read the next line
-                        line = lines[ll].split()
-                        ii = 0
-                        ll += 1
-                    else:
-                        # Read next value
-                        ii += 1
-
-                    xyz[i,j,k,m] = float(line[ii])
-
-    iLine0_new = ll
-
-    return xyz, iLine0_new
-
-def output_plot3d(X: list, Y: list, Z: list, fname: str, scale=1.0) -> None:
-    '''
-    Output surface to fname in plot3d format.
-    
-    Parameters
-    -------------
-    X, Y, Z: list of ndarray [ns,nn]
-        coordinates
-    fname: str
-        the name of the file (`*.grd`)
-
-    '''
-    # ns: number of spanwise points
-    # nn: number of curve points
-    
-    n0 = len(X)
-
-    with open(fname, 'w') as f:
-        f.write('%d \n '%(n0))     # Number of surfaces
-        for i_sec in range(n0):
-            ns = X[i_sec].shape[0]
-            nn = X[i_sec].shape[1]
-            f.write('%d %d 1\n '%(nn, ns))
-
-        for i_sec in range(n0):
-            ii = 0
-            ns = X[i_sec].shape[0]
-            nn = X[i_sec].shape[1]
-            for i in range(ns):
-                for j in range(nn):
-                    f.write(' %.9f '%(X[i_sec][i,j]*scale))
-                    ii += 1
-                    if ii%3==0 or (i==ns-1 and j==nn-1):
-                        f.write(' \n ')
-
-            ii = 0
-            ns = Y[i_sec].shape[0]
-            nn = Y[i_sec].shape[1]
-            for i in range(ns):
-                for j in range(nn):
-                    f.write(' %.9f '%(Y[i_sec][i,j]*scale))
-                    ii += 1
-                    if ii%3==0 or (i==ns-1 and j==nn-1):
-                        f.write(' \n ')
-
-            ii = 0
-            ns = Z[i_sec].shape[0]
-            nn = Z[i_sec].shape[1]
-            for i in range(ns):
-                for j in range(nn):
-                    f.write(' %.9f '%(Z[i_sec][i,j]*scale))
-                    ii += 1
-                    if ii%3==0 or (i==ns-1 and j==nn-1):
-                        f.write(' \n ')
-
-def output_curves_igs(x: np.ndarray, y: np.ndarray, z: np.ndarray, fname='curve.igs', n_degree=3, is_planar=True):
-    '''
-    Output curves in the Initial Graphics Exchange Specification (IGES) format.
-    
-    Parameters
-    ------------
-    x, y, z : ndarray
-        coordinates of the curve(s), [:] or [n_curve,:]
-    fname : str
-        file name. 
-    n_degree : int
-        degree of basis functions.
-        0=Determined by data; 1=Line; 2=Circular arc; 
-        3=Elliptical arc; 4=Parabolic arc; 5=Hyperbolic arc.
-    is_planar : bool
-        whether is planar curve in X-Y plane.
-        
-    References
-    ------------
-    https://wiki.eclipse.org/IGES_file_Specification
-    
-    https://filemonger.com/specs/igs/devdept.com/version6.pdf
-    '''
-    
-    #* Curve dimension
-    if len(x.shape) == 1:
-        n_curve = 1
-        n_point = x.shape[0]
-        x = x[None,:]
-        y = y[None,:]
-        z = z[None,:]
-    else:
-        n_curve = x.shape[0]
-        n_point = x.shape[1]
-    
-    #* Output IGES format file
-    f = open(fname, 'w')
-
-    #* Start section
-    f.write('This is igs file generated by LI Runze. All rights reserved.            S      1\n')
-    
-    #* Global section
-    f.write('1H,,1H;,3Higs,7Higs.igs,44HDASSAULT SYSTEMES CATIA V5 R20 - www.3ds.com,G      1\n')
-    f.write('27HCATIA Version 5 Release 20 ,32,75,6,75,15,3Higs,1.0,2,2HMM,1000,1.0, G      2\n')
-    f.write('15H20180311.223810,0.001,10000.0,5Hyancy,15HDESKTOP-BEPNROH,11,0,15H2018G      3\n')
-    f.write('0311.223810,;                                                           G      4\n')
-
-    #* Data entry section
-    iType = 126 # Rational B-Spline Curve
-    
-    iLineStart = 1
-    nLineCount = 3 + 3*n_point + n_degree
-    
-    for ic in range(n_curve):
-        
-        # iLineStart: is the line number inside the PD section that has the first line of this entity data.
-        # nLineCount: specifies the number of lines this entity takes up in the PD section.
-
-        f.write(' %7d %7d %7d %7d %7d %7d %7d %7d'%(iType, iLineStart, n_degree, 0, 0, 0, 0, 0))
-        f.write(' %1d %1d %1d %1dD %6d\n'%(0, 0, 0, 0, ic*2+1))
-        f.write(' %7d %7d %7d %7d %7d'%(iType, 0, 0, nLineCount, 0))
-        f.write('                BSp Curv{:<3d}'.format(ic*2+1) + '    0D %6d\n'%(ic*2+2))
-        
-        iLineStart += nLineCount
-    
-    #* Parameter data section
-    iLine = 0
-    for ic in range(n_curve):
-        
-        is_closed = False       # is the starting and ending point the same
-        is_polynomial = True    # if all weights are equal, otherwise, the curve is rational
-        is_periodic = False     # actually has no difference
-        
-        # Starting
-        iLine += 1
-        f.write(' %4d, %4d, %4d, %4d, %4d, %4d, %4d,'%(iType, n_point-1, n_degree, is_planar, is_closed, is_polynomial, is_periodic))
-        f.write('%30dP %6d\n'%(ic*2+1, iLine))
-
-        # Knot sequence (n_point + n_degree + 1)
-        xKnot = knotx(n_point, n_degree+1)
-        for ix in range(xKnot.shape[0]):
-            iLine += 1
-            f.write('%19.10e, %51dP %6d\n'%(xKnot[ix], ic*2+1, iLine))
-        ximin = xKnot[0]
-        ximax = xKnot[-1]
-        
-        # Weight sequence (n_point)
-        for _ in range(n_point):
-            iLine += 1
-            f.write('%19.10e, %51dP %6d\n'%(1.0, ic*2+1, iLine))
-        
-        # Node coordinates (3*n_point)
-        for i in range(n_point):
-            iLine += 1
-            f.write('%19.10e,%19.10e,%19.10e,%12dP %6d\n'%(
-                x[ic,i], y[ic,i], z[ic,i], ic*2+1, iLine))
-    
-        # Ending
-        # Start parameter value, End parameter value, Unit normal x, y, z (if planar)
-        # (note: '%**dP' must have at least '%9d')
-        iLine += 1
-        f.write('%10.3f,%10.3f,%12.5f,%12.5f,%12.5f;%11dP %6d\n'%(
-            ximin, ximax, 0, 0, 1, ic*2+1, iLine))
-    
-    
-    #* Ending section
-    f.write('S %6dG %6dD %6dP %6d %40s %6d\n'%(1, 4, 2*n_curve, iLine, 'T', 1))
-    f.close()
-
-
-def plot3d_to_igs(fname='igs'):
-    '''
-    Converts Plot3d surface grid file [fname.grd] to IGES file [fname.igs].
-    
-    Original Fortran version by Prof. Zhang Yufei: zhangyufei@tsinghua.edu.cn.
-    
-    Ref: https://wiki.eclipse.org/IGES_file_Specification
-    '''
-
-    #* Read plot3d format file
-    if not os.path.exists(fname+'.grd'):
-        raise Exception(fname+' does not exist for format transformation')
-    
-    with open(fname+'.grd', 'r') as f:
-        lines = f.readlines()
-        line  = lines[0].split()
-        num_block = int(line[0])
-        nIJK  = np.zeros([num_block, 5], dtype=int)
-
-        for i in range(num_block):
-            line  = lines[i+1].split()
-            nIJK[i,0] = int(line[0])
-            nIJK[i,1] = int(line[1])
-            nIJK[i,2] = int(line[2])
-            nIJK[i,3] = idataline(nIJK[i,0], nIJK[i,1])
-
-            if nIJK[i,2]!=1:
-                raise Exception('Wrong input file: dimension K is not 1')
-
-            if nIJK[i,0]<4 or nIJK[i,1]<4:
-                raise Exception('Wrong input file: dimension I or J less than 4')
-
-        nIJK[0,4] = 1
-        for i in range(1, num_block):
-            nIJK[i,4] = nIJK[i-1,3] + nIJK[i-1,4]
-
-        kLine = num_block+1
-
-    #* Output IGES format file
-    f = open(fname+'.igs', 'w')
-
-    #* Start section
-    f.write('This is igs file generated by ZHANG Yufei. All rights reserved.         S      1\n')
-    
-    #* Global section
-    f.write('1H,,1H;,3Higs,7Higs.igs,44HDASSAULT SYSTEMES CATIA V5 R20 - www.3ds.com,G      1\n')
-    f.write('27HCATIA Version 5 Release 20 ,32,75,6,75,15,3Higs,1.0,2,2HMM,1000,1.0, G      2\n')
-    f.write('15H20180311.223810,0.001,10000.0,5Hyancy,15HDESKTOP-BEPNROH,11,0,15H2018G      3\n')
-    f.write('0311.223810,;                                                           G      4\n')
-
-    #* Data entry section
-    iType = 128 # Rational B-Spline Surface
-    for ib in range(num_block):
-        iLineStart = nIJK[ib, 4]
-        iLineEnd   = nIJK[ib, 3]
-
-        f.write(' %7d %7d %7d %7d %7d %7d %7d %7d'%(iType, iLineStart, 0, 0, 0, 0, 0, 0))
-        f.write(' %1d %1d %1d %1dD %6d\n'%(0, 0, 0, 0, ib*2+1))
-        f.write(' %7d %7d %7d %7d %7d'%(iType, 0, 0, iLineEnd, 0))
-        f.write('                BSp Surf{:<3d}'.format(ib+1) + '    0D %6d\n'%(ib*2+2))
-
-    #* Parameter data section
-    iLine = 0
-    for ib in range(num_block):
-        ni = nIJK[ib, 0]
-        nj = nIJK[ib, 1]
-        nk = nIJK[ib, 2]
-
-        # Starting
-        iLine += 1
-        f.write(' %4d, %4d, %4d, %4d, %4d,'%(iType, ni-1, nj-1, 3, 3))
-        f.write(' %4d, %4d, %4d, %4d, %4d, %11dP %6d\n'%(0, 0, 1, 0, 0, ib*2+1, iLine))
-
-        # Node vector
-        xKnot = knotx(ni)
-        for ix in range(ni+4):
-            iLine += 1
-            f.write('%19.10e, %51dP %6d\n'%(xKnot[ix], ib*2+1, iLine))
-        ximin = xKnot[0]
-        ximax = xKnot[-1]
-
-        xKnot = knotx(nj)
-        for ix in range(nj+4):
-            iLine += 1
-            f.write('%19.10e, %51dP %6d\n'%(xKnot[ix], ib*2+1, iLine))
-        xjmin = xKnot[0]
-        xjmax = xKnot[-1]
-
-        # Node weight
-        for j in range(nj):
-            for i in range(ni):
-                iLine += 1
-                f.write('%19.10e, %51dP %6d\n'%(1.0, ib*2+1, iLine))
-
-        # Node coordinates
-        xyz, kLine = read_block_plot3d(lines, kLine, ni, nj, nk)
-        xyz = xyz * ratio
-        for k in range(nk):
-            for j in range(nj):
-                for i in range(ni):
-                    iLine += 1
-                    f.write('%19.10e,%19.10e,%19.10e,%12dP %6d\n'%(
-                        xyz[i,j,k,0], xyz[i,j,k,1], xyz[i,j,k,2],
-                        ib*2+1, iLine))
-
-        # Ending
-        iLine += 1
-        f.write('%14.6e,%14.6e,%14.6e,%14.6e;%12dP %6d\n'%(
-            ximin, ximax, xjmin, xjmax, ib*2+1, iLine))
-
-    #* Ending section
-    f.write('S %6dG %6dD %6dP %6d %40s %6d\n'%(1, 3, 2*num_block, iLine, 'T', 1))
-    f.close()
-
-def idataline(ni: int, nj: int):
-    '''
-    Function for `plot3d_to_igs`
-    '''
-    i1 = ni+4
-    i2 = nj+4
-    i3 = ni*nj
-    i4 = ni*nj
-    i5 = 1+1
-
-    return i1+i2+i3+i4+i5
-
-def knotx(ni: int, n_offset=4) -> np.ndarray:
-    '''
-    Function for `plot3d_to_igs`.
-    
-    Returns [0, 0, 0, 0, ...(ni-n_offset)..., 1.0, 1.0, 1.0, 1.0].
-    ''' 
-
-    xKnot = np.zeros(ni+n_offset)
-
-    for i in range(ni-n_offset+1):
-        xKnot[i+n_offset] = (i+1.0)/(ni-n_offset+1)
-
-    for i in range(n_offset):
-        xKnot[ni+i] = 1.0
-
-    return xKnot
-
-=======
->>>>>>> 6ef71604
