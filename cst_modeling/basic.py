'''
Basic classes for sections and surfaces, and fundamental functions
'''
import copy
import os
import re
from typing import List, Tuple

import matplotlib.pyplot as plt
import numpy as np
from scipy import spatial
from scipy.interpolate import CubicSpline, interp1d
from scipy.spatial.distance import cdist
from scipy.spatial.transform import Rotation


class BasicSection():
    '''
    Coordinates of the 2D unit curve and the 3D curve.
    
    Parameters
    ----------
    thick : {float, None}, optional
        specified maximum relative thickness, by default None.
    chord : float
        chord length (m), by default 1.
    twist : float
        twist angle, by default 0.
    lTwistAroundLE : bool
        whether the twist center is LE, otherwise TE, by default True.
    
    Examples
    --------
    >>> sec = BasicSection(thick=None, chord=1.0, twist=0.0, lTwistAroundLE=True)
    

    Notes
    -------
    - +x:     flow direction (m)
    - +y:     upside (m)
    - +z:     span-wise (m)
    - twist:  +z direction (deg)
    - chord:  chord length (m)
    - thick:  relative maximum thickness
    - tail:   absolute tail thickness (m)

    
    Attributes
    ------------
    xLE, yLE, zLE : float
        coordinates of the leading edge.
    thick : float
        actual maximum relative thickness.
    chord : float
        chord length.
    twist : float
        twist angle.
    thick_set : {float, None}
        specified maximum relative thickness, by default None.
    lTwistAroundLE : bool
        whether the twist center is LE, otherwise TE.
    xx, yy, yu, yl : ndarray
        the 2D unit curve coordinates. 
        When it is an open section, only `yy` is available.
        When it is a closed section, only `yu` and `yl` are available. 
        They are then concatenated to one curve, e.g., an airfoil.
    x, y, z : ndarray
        the 3D curve coordinates. The 3D curve is generated from the 2D curve through
        translation, scale, and rotation.
    '''

    def __init__(self, thick=None, chord=1.0, twist=0.0, lTwistAroundLE=True) -> None:
        '''
        Create a BasicSection object

        Parameters
        ----------
        thick : {float, None}, optional
            specified maximum relative thickness, by default None.
        chord : float
            chord length (m), by default 1.
        twist : float
            twist angle, by default 0.
        lTwistAroundLE : bool
            whether the twist center is LE, otherwise TE, by default True.
        
        Examples
        --------
        >>> sec = BasicSection(thick=None, chord=1.0, twist=0.0, lTwistAroundLE=True)

        '''
        
        self.xLE = 0.0
        self.yLE = 0.0
        self.zLE = 0.0
        self.chord = chord
        self.twist = twist
        self.thick = 0.0
        self.thick_set = thick
        
        self.lTwistAroundLE = lTwistAroundLE

        #* 2D unit curve
        self.xx  = None
        self.yy  = None     # open curve
        self.yu  = None     # upper surface of closed curve
        self.yl  = None     # lower surface of closed curve

        #* 3D section
        self.x = np.zeros(1)
        self.y = np.zeros(1)
        self.z = np.zeros(1)

    def set_params(self, init=False, **kwargs):
        '''
        Set parameters of the section

        ### Inputs:
        ```text
        init:   True, set to default values
        ```

        ### kwargs:
        ```text
        xLE, yLE, zLE, chord, twist, thick (None)
        ```
        '''
        if init:
            self.xLE = 0.0
            self.yLE = 0.0
            self.zLE = 0.0
            self.chord = 1.0
            self.twist = 0.0
            self.thick = 0.0
            self.thick_set = None

            return

        if 'xLE' in kwargs.keys():
            self.xLE = kwargs['xLE']

        if 'yLE' in kwargs.keys():
            self.yLE = kwargs['yLE']

        if 'zLE' in kwargs.keys():
            self.zLE = kwargs['zLE']

        if 'chord' in kwargs.keys():
            self.chord = kwargs['chord']

        if 'twist' in kwargs.keys():
            self.twist = kwargs['twist']

        if 'thick' in kwargs.keys():
            self.thick_set = kwargs['thick']
    
    def section(self, nn=1001, flip_x=False, projection=True) -> None:
        '''
        Calculate the 3D curve coordinates from the known 2D curve.

        Parameters
        ------------
        nn : int
            number of points in `xx`, `yy`, `yu`, and `yl`. 
            It's here for the consistency with `Section.section` and `BasicSurface.update_sections`.
        flip_x : bool
            whether flip `xx` in the reverse order, by default False.
        projection : bool
            whether keeps the projection length the same when rotating the section, by default True.
        
        Examples
        ------------
        >>> sec.section(nn=1001, flip_x=False, projection=True)

        '''
        if not isinstance(self.xx, np.ndarray):
            raise Exception('The 2D curve (sec.xx, sec.yy, sec.yu, sec.yl) has not been constructed')

        #* Flip xx
        if flip_x:
            self.xx = np.flip(self.xx)
        
        #* Twist center (rotation after translation and scale)
        if self.lTwistAroundLE:
            xr = None
            yr = None
        else:
            xr = self.xLE + self.chord

        #* Transform to 3D for open section
        if isinstance(self.yy, np.ndarray):
            
            if not self.lTwistAroundLE:
                yr = self.yLE + self.yy[-1]*self.chord
            
            self.x, _, self.y, _ = transform(self.xx, self.xx, self.yy, self.yy, 
                scale=self.chord, rot=self.twist, xr=xr, yr=yr,
                dx=self.xLE, dy=self.yLE, projection=projection)

            self.z = np.ones_like(self.x)*self.zLE

        #* Transform to 3D for closed section
        if isinstance(self.yu, np.ndarray):
            
            if not self.lTwistAroundLE:
                yr = self.yLE + 0.5*(self.yu[-1]+self.yl[-1])*self.chord
            
            xu_, xl_, yu_, yl_ = transform(self.xx, self.xx, self.yu, self.yl, 
                scale=self.chord, rot=self.twist, xr=xr, yr=yr,
                dx=self.xLE, dy=self.yLE, projection=projection)

            self.x = np.concatenate((np.flip(xl_),xu_[1:]), axis=0)
            self.y = np.concatenate((np.flip(yl_),yu_[1:]), axis=0)
            self.z = np.ones_like(self.x)*self.zLE

        if self.x.shape[0] <= 1:
            raise Exception('The 3D curve (sec.x, sec.y, sec.z) is not successfully constructed')
    
    def rotate(self, **kwargs):
        '''
        Rotate the 3D curve according to origin

        >>> sec.rotate(angle, origin, axis)

        ### Inputs:
        ```text
        angle:  rotation angle (deg)
        origin: rotation origin
        axis:   rotation axis (use positive direction to define angle)
        '''

        if len(self.x) + len(self.y) + len(self.z) < 4:
            print('Warning: The section is not generated, use geo_secs() first')
            return

        self.x, self.y, self.z = rotate(self.x, self.y, self.z, **kwargs)


class BasicSurface():
    '''
    Multi-section surface based on `BasicSection`.
    
    Parameters
    ----------
    n_sec : int
        number of control sections.
    name : str
        name of the object, by default 'Surf'.
    nn : int
        number of points in the unit 2D curve's `xx`, by default 1001.
    ns : int
        number of points in the sweep direction between sections, by default 101.
    projection : bool
        whether keeps the projection length the same when rotating the section, by default True.

    Examples
    --------
    >>> surf = BasicSurface(n_sec=1, name='Surf', nn=1001, ns=101, projection=True)
    
    
    Notes
    -------
    - +x:     flow direction (m)
    - +y:     upside (m)
    - +z:     span-wise (m)

        
    Attributes
    ------------
    l2d : bool
        whether this is a 3D surface for a 2D curve (unit span). 
        It is `True` when `n_sec` is 0 or 1.
    secs : list of BasicSection
        section objects.
    surfs : list of list of ndarray
        surface coordinates. List `surfs` contains `n_sec`-1 sub-lists.
        Each sub-list is the coordinates of the 3D surface, which contains 3 `ndarray`.
        The 3 arrays are the X, Y, Z coordinates of the surface.   
        For example, surfs = [[x0, y0, z0], [x1, y1, z1]] when n_sec=3.
    half_span : float
        half span for plotting.
    center : ndarray
        surface center for plotting.

    '''

    def __init__(self, n_sec=1, name='Surf', nn=1001, ns=101, projection=True):
        '''
        Construct a BasicSurface object.
        
        Parameters
        ----------
        n_sec : int
            number of control sections.
        name : str
            name of the object, by default 'Surf'.
        nn : int
            number of points in the unit 2D curve's `xx`, by default 1001.
        ns : int
            number of points in the sweep direction between sections, by default 101.
        projection : bool
            whether keeps the projection length the same when rotating the section, by default True.
            
        Examples
        --------
        >>> surf = BasicSurface(n_sec=1, name='Surf', nn=1001, ns=101, projection=True)
        '''
        
        n_ = max(1, n_sec)
        self.l2d   = n_ == 1    # type: bool
        self.name  = name       # type: str
        self.nn    = nn         # type: int
        self.ns    = ns         # type: int
        self.secs  = [ BasicSection() for _ in range(n_) ]
        self.surfs = []         # type: list[list]
        self.projection = projection  # type: bool

        # Parameters for plot
        self.half_span = 0.5    # type: float
        self.center = np.array([0.5, 0.5, 0.5])

    @property
    def n_sec(self) -> int:
        '''
        Number of sections
        '''
        return len(self.secs)

    @property
    def zLEs(self) -> List[float]:
        '''
        List of section zLE
        '''
        return [round(sec.zLE,5) for sec in self.secs]

    def read_setting(self, fname: str) -> None:
        '''
        Read in Surface layout parameters from file
        
        Parameters
        -----------
        fname : str
            parameter file name.

        '''
        if not os.path.exists(fname):
            raise Exception(fname+' does not exist for surface setting')
        
        key_dict = {'Layout:': 1}

        found_surf = False
        found_key = 0
        with open(fname, 'r') as f:

            lines = f.readlines()
            iL = 0

            while iL<len(lines):

                line = lines[iL].split()

                if len(line) < 1:
                    iL += 1
                    continue
                
                if not found_surf and len(line) > 1:
                    if '[Surf]' in line[0] and self.name == line[1]:
                        found_surf = True

                elif found_surf and '[Surf]' in line[0]:
                    break

                elif found_surf and found_key == 0:
                    if line[0] in key_dict:
                        found_key = key_dict[line[0]]

                elif found_surf and found_key == 1:
                    for i in range(self.n_sec):
                        iL += 1
                        line = lines[iL].split()
                        self.secs[i].xLE   = float(line[0])
                        self.secs[i].yLE   = float(line[1])
                        self.secs[i].zLE   = float(line[2])
                        self.secs[i].chord = float(line[3])
                        self.secs[i].twist = float(line[4])

                        if len(line) >= 6:
                            self.secs[i].thick_set = float(line[5])

                        if self.l2d:
                            self.secs[i].zLE = 0.0

                    found_key = 0

                else:
                    # Lines that are not relevant
                    pass

                iL += 1
        
        self.layout_center()

    def layout_center(self) -> None:
        '''
        Locate layout center for plot
        '''
        x_range = [self.secs[0].xLE, self.secs[0].xLE+self.secs[0].chord]
        y_range = [self.secs[0].yLE, self.secs[0].yLE]
        z_range = [self.secs[0].zLE, self.secs[0].zLE+self.l2d]
        
        if not self.l2d:
            
            for i in range(self.n_sec):
                x_range[0] = min(x_range[0], self.secs[i].xLE)
                x_range[1] = max(x_range[1], self.secs[i].xLE+self.secs[i].chord)
                y_range[0] = min(y_range[0], self.secs[i].yLE)
                y_range[1] = max(y_range[1], self.secs[i].yLE)
                z_range[0] = min(z_range[0], self.secs[i].zLE)
                z_range[1] = max(z_range[1], self.secs[i].zLE)
        
        span = np.array([x_range[1]-x_range[0], y_range[1]-y_range[0], z_range[1]-z_range[0]])
        self.half_span = span.max()/2.0
        self.center[0] = 0.5*(x_range[1]+x_range[0])
        self.center[1] = 0.5*(y_range[1]+y_range[0])
        self.center[2] = 0.5*(z_range[1]+z_range[0])

    def linear_interpolate_z(self, z: float, key='x') -> dict:
        '''
        Linear interpolation of key by a given z.

        Parameters
        ----------
        z : float
            location of the value
        key : str
            the value to be interpolated:
            'x' or 'X', 'y' or 'Y',
            'c' or 'C' or 'chord',
            't' or 'thick' or 'thickness', 'twist'.
        '''
        #* Find the adjacent control sections
        i_sec = self.n_sec
        for i in range(self.n_sec-1):
            if (z-self.secs[i].zLE)*(z-self.secs[i+1].zLE)<0 or z==self.secs[i].zLE:
                i_sec = i

        if i_sec >= self.n_sec:
            raise Exception('z is not within the surface: ', z, self.secs[0].zLE, self.secs[-1].zLE)

        #* Linear interpolation
        tt = (z-self.secs[i_sec].zLE)/(self.secs[i_sec+1].zLE-self.secs[i_sec].zLE)
        key_value = None

        if key == 'x' or key == 'X':
            key_value = (1-tt)*self.secs[i_sec].xLE + tt*self.secs[i_sec+1].xLE
        elif key == 'y' or key == 'Y':
            key_value = (1-tt)*self.secs[i_sec].yLE + tt*self.secs[i_sec+1].yLE
        elif key == 'c' or key == 'C' or  key == 'chord':
            key_value = (1-tt)*self.secs[i_sec].chord + tt*self.secs[i_sec+1].chord
        elif key == 't' or key == 'thick' or key == 'thickness':
            key_value = (1-tt)*self.secs[i_sec].thick + tt*self.secs[i_sec+1].thick
        elif key == 'twist':
            key_value = (1-tt)*self.secs[i_sec].twist + tt*self.secs[i_sec+1].twist
        else:
            raise Exception('Unknown key:', key)

        return key_value


    def update_sections(self, flip_x=False) -> None:
        '''
        Update surface sections, including the construction of 2D unit curves (optional)
        and transforming to 3D curves.

        previous: geo_secs

        Parameters
        ----------
        flip_x : bool
            whether flip `xx` in the reverse order, by default False.

        '''
        for i in range(self.n_sec):
            self.secs[i].section(nn=self.nn, flip_x=flip_x, projection=self.projection)

    def geo(self, flip_x=False, update_sec=True) -> None:
        '''
        Generate surface geometry.
        
        First, update sections by calling `sec.section()` (optional): \n
            1) update the 2D curve `sec.xx, sec.yy, sec.yu, sec.yl`; \n
            2) transform the 2D curve to the 3D curve `sec.x, sec.y, sec.z`; \n
        Then, interpolate the 3D surface `[surf_x, surf_y, sur_z]` from 3D curves.
        
        
        Parameters
        -----------
        flip_x : bool
            whether flip `xx` in the reverse order, by default False.
        update_sec : bool
            whether update sections, by default True.
        
        '''
        #* Update sections
        if update_sec:
            self.update_sections(flip_x=flip_x)

        #* Interpolate the 3D surface from 3D curves.
        self.surfs = []
        
        if self.l2d:
            
            sec_ = copy.deepcopy(self.secs[0])
            sec_.zLE = 1.0
            sec_.z = np.ones_like(sec_.x)
            surf = self.section2surf(self.secs[0], sec_, ns=self.ns)
            self.surfs.append(surf)

        else:
            
            for i in range(self.n_sec-1):
                surf = self.section2surf(self.secs[i], self.secs[i+1], ns=self.ns)
                self.surfs.append(surf)

    def geo_axisymmetric(self, phi, flip_x=False, update_sec=True) -> None:
        '''
        Generate axisymmetric surface geometry.
        
        Parameters
        -----------
        phi : list or ndarray
            position angle of control sections.
        flip_x : bool
            whether flip `xx` in the reverse order, by default False.
        update_sec : bool
            whether update sections, by default True.

        '''
        #* Update sections
        if update_sec:
            self.update_sections(flip_x=flip_x)

        #* Interpolate the 3D surface from 3D curves.
        self.surfs = []

        if self.l2d:
            raise Exception('Axisymmetric geometry can not be 2D surface')

        else:
            for i in range(self.n_sec-1):
                surf = self.section_surf_axisymmetric(self.secs[i], self.secs[i+1], phi[i], phi[i+1], ns=self.ns)
                self.surfs.append(surf)


    @staticmethod
    def section2surf(sec0: BasicSection, sec1: BasicSection, ns=101) -> List[np.ndarray]:
        '''
        Interpolate surface from section 3D curves.
        
        Parameters
        ----------
        sec0, sec1 : BasicSection
            sections on both ends of the surface.
        ns : int
            number of points in the interpolation direction.
            
        Returns
        ---------
        surf : list of ndarray
            coordinates of the surface, `[surf_x, surf_y, surf_z]`,
            `surf_x`'s shape is `[ns, nn]`. 
        
        Examples
        ---------
        >>> surf = section2surf(sec0, sec1, ns)

        '''
        if sec0.x.shape[0]<=1 or sec1.x.shape[0]<=1:
            raise Exception('The 3D curve (sec.x, sec.y, sec.z) is not available')
        
        nn = sec0.x.shape[0]
        surf_x = np.zeros((ns,nn))
        surf_y = np.zeros((ns,nn))
        surf_z = np.zeros((ns,nn))
        
        for i in range(ns):
            tt = 1.0*i/(ns-1.0)
            surf_x[i,:] = (1-tt)*sec0.x + tt*sec1.x
            surf_y[i,:] = (1-tt)*sec0.y + tt*sec1.y
            surf_z[i,:] = (1-tt)*sec0.z + tt*sec1.z

        surf = [surf_x, surf_y, surf_z]

        return surf

    @staticmethod
    def section_surf_axisymmetric(sec0: BasicSection, sec1: BasicSection, 
                                  phi0: float, phi1: float, ns=101) -> List[np.ndarray]:
        '''
        Interpolate axisymmetric surface section between curves.
        
        Parameters
        ----------
        sec0, sec1 : BasicSection
            sections on both ends of the surface.
        phi0, phi1 : float
            angle (degree) about X-axis (X-Y plane is 0 degree).
        ns : int
            number of points in the interpolation direction.
            
        Returns
        ---------
        surf : list of ndarray
            coordinates of the surface, `[surf_x, surf_y, surf_z]`,
            `surf_x`'s shape is `[ns, nn]`. 
            
        Examples
        ---------
        >>> surf = section_surf_axisymmetric(sec0, sec1, phi0, phi1, ns)
        '''
        if sec0.x.shape[0]<=1 or sec1.x.shape[0]<=1:
            raise Exception('The 3D curve (sec.x, sec.y, sec.z) is not available')
        
        nn = sec0.x.shape[0]
        surf_x = np.zeros((ns,nn))
        surf_y = np.zeros((ns,nn))
        surf_z = np.zeros((ns,nn))
        xx = np.zeros(nn)
        yy = np.zeros(nn)
        zz = np.zeros(nn)

        R = np.sqrt(sec0.yLE**2+sec0.zLE**2)
        
        for i in range(ns):

            tt    = 1.0*i/(ns-1.0)
            t0    = 1-tt

            xLE   = t0*sec0.xLE + tt*sec1.xLE
            yLE_  = t0*sec0.yLE + tt*sec1.yLE
            zLE_  = t0*sec0.zLE + tt*sec1.zLE

            angle = t0*phi0 + tt*phi1
            yLE   = R*np.cos(angle/180.0*np.pi)
            zLE   = R*np.sin(angle/180.0*np.pi)

            xx = t0*sec0.x + tt*sec1.x
            yy = t0*sec0.y + tt*sec1.y + (yLE-yLE_)
            zz = t0*sec0.z + tt*sec1.z + (zLE-zLE_)

            surf_x[i,:], surf_y[i,:], surf_z[i,:] = rotate(xx, yy, zz, angle=angle, origin=[xLE, yLE, zLE], axis='X')

        return [surf_x, surf_y, surf_z]


    def flip(self, axis='None', plane='None') -> None:
        '''
        Flip surfaces and layout center. This should be the last action before output.
        
        Parameters
        -----------
        axis : str
            turn 90 degrees about axis: +X, -X, +Y, -Y, +Z, -Z.
        plane : str
            get symmetry about plane: 'XY', 'YZ', 'ZX'.

        Notes
        ---------
        The `axis` and `plane` can be a single phrase, 
        or a string contains multiple actions to take in order, e.g., '+X  +Y'.
        '''
        for axis_ in axis.split():
            if '+X' in axis_:
                for i_sec in range(len(self.surfs)):
                    temp = -self.surfs[i_sec][2]
                    self.surfs[i_sec][2] = copy.deepcopy(self.surfs[i_sec][1])
                    self.surfs[i_sec][1] = copy.deepcopy(temp)

                temp = self.center[2]*1.0
                self.center[2] = self.center[1]*1.0
                self.center[1] = -temp

            if '-X' in axis_:
                for i_sec in range(len(self.surfs)):
                    temp = -self.surfs[i_sec][1]
                    self.surfs[i_sec][1] = copy.deepcopy(self.surfs[i_sec][2])
                    self.surfs[i_sec][2] = copy.deepcopy(temp)

                temp = self.center[1]*1.0
                self.center[1] = self.center[2]
                self.center[2] = -temp

            if '+Y' in axis_:
                for i_sec in range(len(self.surfs)):
                    temp = -self.surfs[i_sec][0]
                    self.surfs[i_sec][0] = copy.deepcopy(self.surfs[i_sec][2])
                    self.surfs[i_sec][2] = copy.deepcopy(temp)

                temp = self.center[0]
                self.center[0] = self.center[2]
                self.center[2] = -temp

            if '-Y' in axis_:
                for i_sec in range(len(self.surfs)):
                    temp = -self.surfs[i_sec][2]
                    self.surfs[i_sec][2] = copy.deepcopy(self.surfs[i_sec][0])
                    self.surfs[i_sec][0] = copy.deepcopy(temp)

                temp = self.center[2]
                self.center[2] = self.center[0]
                self.center[0] = -temp

            if '+Z' in axis_:
                for i_sec in range(len(self.surfs)):
                    temp = -self.surfs[i_sec][1]
                    self.surfs[i_sec][1] = copy.deepcopy(self.surfs[i_sec][0])
                    self.surfs[i_sec][0] = copy.deepcopy(temp)

                temp = self.center[1]
                self.center[1] = self.center[0]
                self.center[0] = -temp

            if '-Z' in axis_:
                for i_sec in range(len(self.surfs)):
                    temp = -self.surfs[i_sec][0]
                    self.surfs[i_sec][0] = copy.deepcopy(self.surfs[i_sec][1])
                    self.surfs[i_sec][1] = copy.deepcopy(temp)

                temp = self.center[0]
                self.center[0] = self.center[1]
                self.center[1] = -temp

        if 'XY' in plane:
            for i_sec in range(len(self.surfs)):
                self.surfs[i_sec][2] = -self.surfs[i_sec][2]
            self.center[2] = - self.center[2]

        if 'YZ' in plane:
            for i_sec in range(len(self.surfs)):
                self.surfs[i_sec][0] = -self.surfs[i_sec][0]
            self.center[0] = - self.center[0]

        if 'ZX' in plane:
            for i_sec in range(len(self.surfs)):
                self.surfs[i_sec][1] = -self.surfs[i_sec][1]
            self.center[1] = - self.center[1]

    def translate(self, dX=0.0, dY=0.0, dZ=0.0) -> None:
        '''
        Translate surface coordinates
        '''
        for surf in self.surfs:
            surf[0] += dX
            surf[1] += dY
            surf[2] += dZ

        self.center[0] += dX
        self.center[1] += dY
        self.center[2] += dZ

    def scale(self, scale=1.0, X0=0.0, Y0=0.0, Z0=0.0) -> None:
        '''
        Scale surface coordinates about point `[X0, Y0, Z0]`.
        '''
        for surf in self.surfs:
            surf[0] = (surf[0]-X0)*scale + X0
            surf[1] = (surf[1]-Y0)*scale + Y0
            surf[2] = (surf[2]-Z0)*scale + Z0

        self.center[0] = (self.center[0]-X0)*scale + X0
        self.center[1] = (self.center[1]-Y0)*scale + Y0
        self.center[2] = (self.center[2]-Z0)*scale + Z0

    def rotate(self, **kwargs):
        '''
        Rotate the surface according to the origin and axis with the angle
        
        `origin`: The numpy array that defines the origin of the rotation axis. The shape must be `(3,0)`

        `axis`: The direction of the rotation axis. This axis does not need to be normalized. The shape must be `(3,0)`

        `angle`: The rotation angle in degree
        '''
        for surf in self.surfs:
            points = np.array(surf).reshape(3, -1).T
            xnew, ynew, znew = rotation_3d(points, **kwargs).T
            surf[0] = xnew.reshape(self.ns, self.nn)
            surf[1] = ynew.reshape(self.ns, self.nn)
            surf[2] = znew.reshape(self.ns, self.nn)

        center_point = self.center.reshape(1, 3)
        self.center[0], self.center[1], self.center[2] = rotation_3d(center_point, **kwargs)[0]

    def split(self, ips: list) -> None:
        '''
        Split each surface `surfs` into several pieces.
        Length of `surfs` is multiplied by len(ips)+1.
        
        Parameters
        -----------
        ips : list of int
            split point indices on each section curves

        Notes
        ----------
        `surf` is a list of ndarray, i.e., `[surf_x, surf_y, surf_z]`,
        the shape of each element is `[ns, nn]`.
        '''
        nt = self.surfs[0][0].shape[1]  # i.e., self.nn
        ips.sort()
        ips = [1] + ips + [nt]
        
        surfs = copy.deepcopy(self.surfs)
        self.surfs = []

        for i in range(len(ips)-1):

            for surf in surfs:

                surf_x = surf[0]
                surf_y = surf[1]
                surf_z = surf[2]
                
                self.surfs.append([
                    surf_x[:,ips[i]-1:ips[i+1]],
                    surf_y[:,ips[i]-1:ips[i+1]],
                    surf_z[:,ips[i]-1:ips[i+1]]])

    def smooth(self, i_sec0: int, i_sec1: int, smooth0=False, smooth1=False, 
               dyn0=None, ratio_end=10) -> None:
        '''
        Smooth the span-wise curve between i_sec0 and i_sec1.
        
        Parameters
        -----------
        i_sec0, i_sec1: int
            The index of surface `surfs` to be smoothed is `i_sec0, ..., i_sec1-1`.
            They usually are the starting and ending section index of the smooth region.
        smooth0, smooth1: bool
            whether have smooth transition to the neighboring surfaces.
        dyn0: {None, float}
            If float, sets the slope of y-z curve at the end of section 0, i.e., (dy/dz)|n.
            If None, the slope at section 0 is not specified.
        ratio_end: {float, list of float}
            the ratio controls how fast changing to the original geometry 
            at both ends of the curve (`ip=0, n_point-1`). \n
            If input a list, `ratio_end=[a0, a1, b]`. \n
            If input a float `a`, do not change to the original geometry when `a <= 0`,
            `ratio_end=[a, a, 1]` when `a` > 0. \n
            `a0`, `a1`: larger the faster. \n
            `b`: controls the width of the original geometry at both ends. \n
            `b<=1`: no width, `b>1`: larger the wider. 

        '''
        #* Do not have neighboring surfaces
        if i_sec0 == 0:
            smooth0 = False
        if i_sec1 == self.n_sec-1 or i_sec1 == len(self.surfs)-1:
            smooth1 = False

        n_point = self.surfs[i_sec0][0].shape[1]

        #* Smoothly change to the original geometry at both ends of the curve (ip=0, n_point-1)
        _x = np.linspace(0, 1, n_point, endpoint=True)
        
        if not isinstance(ratio_end, list):
            if ratio_end <= 0:
                ratio = np.zeros(n_point)
            else:
                ratio = self.smooth_ratio_function(_x, a0=ratio_end, a1=ratio_end, b=1)
        else:
            ratio = self.smooth_ratio_function(_x, a0=ratio_end[0], a1=ratio_end[1], b=ratio_end[2])


        #* For each point in the section curve (n_point)
        for ip in range(n_point):

            #* Collect the spanwise control points
            xx = []
            yy = []
            zz = []
            for i_surf in range(i_sec0, i_sec1):
                xx.append(self.surfs[i_surf][0][0,ip])
                yy.append(self.surfs[i_surf][1][0,ip])
                zz.append(self.surfs[i_surf][2][0,ip])
            xx.append(self.surfs[i_sec1-1][0][-1,ip])
            yy.append(self.surfs[i_sec1-1][1][-1,ip])
            zz.append(self.surfs[i_sec1-1][2][-1,ip])

            #* Construct spanwise spline curve
            bcx0 = (2,0.0)
            bcx1 = (2,0.0)
            bcy0 = (2,0.0)
            bcy1 = (2,0.0)
            
            if smooth0:
                ii = i_sec0-1
                dz = self.surfs[ii][2][-1,ip] - self.surfs[ii][2][-2,ip]
                dxz0 = (self.surfs[ii][0][-1,ip] - self.surfs[ii][0][-2,ip])/dz
                dyz0 = (self.surfs[ii][1][-1,ip] - self.surfs[ii][1][-2,ip])/dz
                bcx0 = (1,dxz0)
                bcy0 = (1,dyz0)
                
            if smooth1:
                ii = i_sec1+1
                dz = self.surfs[ii][2][1,ip] - self.surfs[ii][2][0,ip]
                dxz1 = (self.surfs[ii][0][1,ip] - self.surfs[ii][0][0,ip])/dz
                dyz1 = (self.surfs[ii][1][1,ip] - self.surfs[ii][1][0,ip])/dz
                bcx1 = (1,dxz1)
                bcy1 = (1,dyz1)

            curve_x = CubicSpline(zz, xx, bc_type=(bcx0, bcx1))
            
            if isinstance(dyn0, float) or isinstance(dyn0, int):

                if abs(dyn0)<=1e-6:
                    
                    if ip < n_point-1:
                        _x1 = self.surfs[i_sec0][0][0,ip+1] - self.surfs[i_sec0][0][0,ip]
                        _y1 = self.surfs[i_sec0][1][0,ip+1] - self.surfs[i_sec0][1][0,ip]
                        _z2 = self.surfs[i_sec0][2][1,ip]   - self.surfs[i_sec0][2][0,ip]
                        _x2 = curve_x(self.surfs[i_sec0][2][1,ip]) - self.surfs[i_sec0][0][0,ip]
                        _yz = _y1/_z2 * np.clip(_x2/_x1, -1, 1)
                        bcy0 = (1,_yz)
                    else:
                        bcy0 = (1,_yz)
                else:
                    
                    bcy0 = (1,dyn0)

            curve_y = CubicSpline(zz, yy, bc_type=(bcy0, bcy1))
            
            #* Use the spanwise spline to update the spanwise geometry
            for i_surf in range(i_sec0, i_sec1):
                ns = self.surfs[i_surf][0].shape[0]
                for j in range(ns):
                    zi = self.surfs[i_surf][2][j,ip]
                    self.surfs[i_surf][0][j,ip] = (1-ratio[ip])*curve_x(zi) + ratio[ip]*self.surfs[i_surf][0][j,ip]
                    self.surfs[i_surf][1][j,ip] = (1-ratio[ip])*curve_y(zi) + ratio[ip]*self.surfs[i_surf][1][j,ip]
   
    def smooth_axisymmetric(self, i_sec0: int, i_sec1: int, phi, linear_TEx=True, 
                            RTE=None, RTE_=None, func_trans=None):
        '''
        Smooth the axisymmetric curve between i_sec0 and i_sec1
        
        Parameters
        ----------
        i_sec0, i_sec1 : int
            the starting and ending section index of the smooth region
        phi : list or ndarray
            position angle (degree) of control sections: `i_sec0` ~ `i_sec1`
        linear_TEx : bool
            if True, the x coordinates of trailing edge curve are piece-wise linear distribution. 
            Otherwise, they can be nonlinear distribution due to the leading edge curve.
        RTE : {None, float}
            if None, the trailing edge curve in YZ plane is generated by the layout parameters.
            If provided a float, then the trailing edge curve in YZ plane is set to a circle. 
            Its origin is (0,0), radius is `RTE`.
        RTE_ : {None, float}
            if `RTE_` is provided, it means the control sections are close sections, i.e., 
            both upper and lower surfaces of the control section exist.
            Then, `RTE_` is the inner circle radius.
        func_trans : {None, function}
            if None, `ratio` = `tx`. \n
            If a function `ratio = func_trans(tx)` is provided:
            `ratio` is a float (0~1), representing how much the YZ-plane curve is similar to a circle. \n
            When `ratio` is 1, the curve is the specified circle of which the radius is `RTE`.
            `tx` is a float (0~1), representing the relative x-axis location of the YZ-plane curve.

        '''
        periodic = False
        if np.abs(phi[0]+phi[-1]-360.0)<1E-3:
            periodic = True

        #* First, smooth the X-axis position of each section
        xx = []
        for i in range(i_sec0, i_sec1+1):
            xx.append(self.secs[i].xLE)

        if periodic:
            curve_x = CubicSpline(phi, xx, bc_type='periodic')
        else:
            curve_x = CubicSpline(phi, xx)

        for i_surf in range(i_sec0, i_sec1):

            sec0 = self.secs[i_surf]
            sec1 = self.secs[i_surf+1]

            for j in range(self.ns):

                tt    = 1.0*j/(self.ns-1.0)
                xLE_  = (1-tt)*sec0.xLE   + tt*sec1.xLE
                chord = (1-tt)*sec0.chord + tt*sec1.chord

                angle = (1-tt)*phi[i_surf] + tt*phi[i_surf+1]
                xLE   = curve_x(angle)  # type: float

                if linear_TEx:
                    self.surfs[i_surf][0][j,:] = (self.surfs[i_surf][0][j,:]-xLE_)/chord*(chord-xLE+xLE_) + xLE
                else:
                    self.surfs[i_surf][0][j,:] += xLE - xLE_

        #* Second, smooth the radius distribution in the circumferential direction
        #  For each point in the section curve (nn)
        nn = self.secs[0].x.shape[0]
        for ip in range(nn):

            # Collect the circumferential control points
            # Must use surfs data instead of secs data, since only the surfs data is rotated
            rr = []
            for i_surf in range(i_sec0, i_sec1):
                y_ = self.surfs[i_surf][1][0,ip]
                z_ = self.surfs[i_surf][2][0,ip]
                r_ = np.sqrt(y_**2+z_**2)
                rr.append(r_)
            y_ = self.surfs[i_surf][1][-1,ip]
            z_ = self.surfs[i_surf][2][-1,ip]
            r_ = np.sqrt(y_**2+z_**2)
            rr.append(r_)

            if periodic:
                curve_r = CubicSpline(phi, rr, bc_type='periodic')
            else:
                curve_r = CubicSpline(phi, rr)
        
            # Use the circumferential spline to update the circumferential geometry
            for i_surf in range(i_sec0, i_sec1):
                for j in range(self.ns):

                    tt    = 1.0*j/(self.ns-1.0)
                    angle = (1-tt)*phi[i_surf] + tt*phi[i_surf+1]
                    R     = curve_r(angle)  # type: float

                    if isinstance(RTE, float):
                        chord = (1-tt)*self.secs[i_surf].chord + tt*self.secs[i_surf+1].chord
                        xLE_  = (1-tt)*self.secs[i_surf].xLE   + tt*self.secs[i_surf+1].xLE
                        xLE   = curve_x(angle)  # type: float
                        tx = (self.surfs[i_surf][0][j,ip]-xLE)/(chord-xLE+xLE_)
                        
                        if func_trans is not None:
                            tx = func_trans(tx)

                        if isinstance(RTE_, float):
                            if ip>nn/2.0:
                                R = (1-tx)*R + tx*RTE
                            else:
                                R = (1-tx)*R + tx*RTE_
                        else:
                            R = (1-tx)*R + tx*RTE

                    self.surfs[i_surf][1][j,ip] = R*np.cos(angle/180.0*np.pi)
                    self.surfs[i_surf][2][j,ip] = R*np.sin(angle/180.0*np.pi)
    
    @staticmethod
    def smooth_ratio_function(x: np.ndarray, a0=4, a1=4, b=1) -> np.ndarray:
        '''
        Smooth ratio function, `x` in [0,1], `ratio` in [0,1].
        
        A larger `a` gives a steeper ramp, 
        a larger `b` gives a longer plateau at both ends.
        '''
        r0 = BasicSurface.smooth_ramp_function(-10*x, a0)
        r1 = BasicSurface.smooth_ramp_function(-10*(1-x), a1)
        ratio = BasicSurface.scaled_sigmoid(r0+r1, b)
        return ratio
    
    @staticmethod
    def smooth_ramp_function(x: np.ndarray, a=1) -> np.ndarray:
        '''
        Smooth ramp function, `x`<=0, `y` in [0,1].
        '''
        y1 = 1.0/(1.0+np.exp(-a*x-2))
        y2 = 1.0 + a/4*x
        rr = x < -2/a
        return rr*y1 + (1-rr)*y2
    
    @staticmethod
    def scaled_sigmoid(x, b=1):
        y = 1.0/(1.0+np.exp(-b*x))
        return (y-np.min(y))/(np.max(y)-np.min(y))


    def bend(self, i_sec0: int, i_sec1: int, leader=None, 
             kx=None, ky=None, kc=None, rot_x=False) -> None:
        '''
        Bend surfaces by a guide curve, i.e., leader.
        
        Parameters
        ------------
        i_sec0, i_sec1 : int
            the index of the start section and the end section.
        leader : {None, list of list}
            coordinates of the leader curve control points (and chord length). \n
            The leader is a spline curve defined by a list of control points.
            The leading edge point at both ends are automatically included in leader. \n
            `leader = [[x,y,z(,c)], [x,y,z(,c)], ...]`.
        kx : {None, float}
            X-axis slope (dx/dz) at both ends [kx0, kx1].
        ky : {None, float}
            Y-axis slope (dy/dz) at both ends [ky0, ky1].
        kc : {None, float}
            chord slope (dc/dz) at both ends [kc0, kc1].
        rot_x : bool
            if True, rotate sections in x-axis to make the section vertical to the leader.

        Notes
        ------
        Regenerate the surface between section i_sec0 and i_sec1. \n
        X is the flow direction (chord direction).

        Examples
        ---------
        >>> bend(i_sec0: int, i_sec1: int, leader=None, 
        >>>         kx=None, ky=None, kc=None, rot_x=False)

        '''
        if self.l2d:
            print('No bending for 2D cases')
            return

        def sortZ(loc):
            return loc[2]

        #* Control points of the leader curve
        leader_points = []
        spline_chord = False
        if not kc is None:
            spline_chord = True
        elif not leader is None:
            if len(leader[0])==4:
                spline_chord = True

        if spline_chord:
            for i in range(i_sec0, i_sec1+1):
                leader_points.append([self.secs[i].xLE, self.secs[i].yLE, self.secs[i].zLE, self.secs[i].chord])
        else:
            for i in range(i_sec0, i_sec1+1):
                leader_points.append([self.secs[i].xLE, self.secs[i].yLE, self.secs[i].zLE])

        #* Manually provided leader points
        if not leader is None:
            if (spline_chord and len(leader[0])==4) or (not spline_chord and len(leader[0])==3):
                # Need c and provide c // Don't need c and have no c
                for point in leader:
                    leader_points.append(point)
            elif spline_chord and len(leader[0])==3:
                # Need c but have no c
                for point in leader:
                    chord  = self.linear_interpolate_z(point[2], key='chord')
                    point_ = point.append(chord)
                    leader_points.append(point_)

            else:
                print('spline_chord', spline_chord)
                print('len(leader[0])', len(leader[0]))
                print('kc', kc)
                raise Exception('Should not happen')

        leader_points.sort(key=sortZ)

        n_point = len(leader_points)

        #* Generating leader curve
        u = np.zeros(n_point)   # independent variable list
        v = np.zeros(n_point)   # dependent variable list
        w = np.zeros(n_point)   # dependent variable list
        c = np.zeros(n_point)   # chord list
        for i in range(n_point):
            u[i] = leader_points[i][2]  # z
            v[i] = leader_points[i][0]  # x
            w[i] = leader_points[i][1]  # y
            if spline_chord:
                c[i] = leader_points[i][3]  # chord
        
        if kx is None:
            leader_x = CubicSpline(u, v)
        else:
            leader_x = CubicSpline(u, v, bc_type=((1,kx[0]), (1,kx[1])))

        if ky is None:
            leader_y = CubicSpline(u, w)
        else:
            leader_y = CubicSpline(u, w, bc_type=((1,ky[0]), (1,ky[1])))

        if spline_chord and kc is None:
            leader_c = CubicSpline(u, c)
        elif not kc is None:
            leader_c = CubicSpline(u, c, bc_type=((1,kc[0]), (1,kc[1])))

        #* Bend surfaces
        i0 = i_sec0
        i1 = i_sec1
        
        for i_surf in range(i0, i1):

            sec0 = self.secs[i_surf]
            sec1 = self.secs[i_surf+1]

            ns = self.surfs[i_surf][0].shape[0]
            for j in range(ns):

                # Transition of inner sections
                if i_sec0!=0 and j==0:
                    if i_surf==i0:
                        continue

                if i_sec1!=self.n_sec-1 and j==ns-1:
                    if i_surf==i1-1:
                        continue

                # Start bending
                xx  = self.surfs[i_surf][0][j,:]
                yy  = self.surfs[i_surf][1][j,:]
                zz  = self.surfs[i_surf][2][j,:]
                nn  = xx.shape[0]

                zLE = zz[0]
                xLE = leader_x(zLE)
                yLE = leader_y(zLE)

                # Original leading edge coordinates
                tt  = 1.0*j/(ns-1.0)
                x0  = (1-tt)*sec0.xLE + tt*sec1.xLE
                y0  = (1-tt)*sec0.yLE + tt*sec1.yLE
                c0  = (1-tt)*sec0.chord + tt*sec1.chord

                #*  Rotation of x-axis (dy/dz)
                if rot_x:
                    angle = -np.arctan(leader_y(zLE, 1))/np.pi*180.0
                    #xx, yy, zz = rotate(xx, yy, zz, angle=angle, origin=[xLE, yLE, zLE])
                    xx, yy, zz = rotate(xx, yy, zz, angle=angle, origin=[x0, y0, zLE])

                #*  Translation
                if spline_chord:
                    xx, _, yy, _ = transform(xx, xx, yy, yy, dx=xLE-x0, dy=yLE-y0, 
                                        x0=xLE, y0=yLE, scale=leader_c(zLE)/c0)

                else:
                    
                    i_half = int(np.floor(nn/2.0))

                    if abs(xx[i_half]-x0)>1e-6 or abs(yy[i_half]-y0)>1e-6:
                        #*  The location of curve end is fixed
                        #   Single piece of open curve to be bent
                        xx, yy = stretch_fixed_point(xx, yy, dx=xLE-x0, dy=yLE-y0, 
                                        xm=x0, ym=y0, xf=xx[-1], yf=yy[-1])

                    else:
                        #*  The locations of the trailing edge of upper and lower surface are fixed
                        #   An airfoil (containing both upper and lower surfaces) to be bent
                        #   Original leading edge:  x0, xu[0], xl[-1]
                        #   New leading edge:       xLE
                        #   Original trailing edge: xu[-1], xl[0]
                        xu = xx[i_half:]
                        xl = xx[:i_half+1]
                        yu = yy[i_half:]
                        yl = yy[:i_half+1]

                        xu, yu = stretch_fixed_point(xu, yu, dx=xLE-x0, dy=yLE-y0, 
                                        xm=x0, ym=y0, xf=xu[-1], yf=yu[-1])

                        xl, yl = stretch_fixed_point(xl, yl, dx=xLE-x0, dy=yLE-y0, 
                                        xm=x0, ym=y0, xf=xl[0], yf=yl[0])

                        xx = np.concatenate((xl,xu[1:]), axis=0)
                        yy = np.concatenate((yl,yu[1:]), axis=0)

                self.surfs[i_surf][0][j,:] = xx.copy()
                self.surfs[i_surf][1][j,:] = yy.copy()
                self.surfs[i_surf][2][j,:] = zz.copy()


    def surf_to_cylinder(self, flip=True, origin=None) -> None:
        '''
        Bend the surface (surfs) to cylinder (turbomachinery).
        The original surface is constructed by 2D sections.
        
        Parameters
        -----------
        flip : bool
            whether flip `xx` in the reverse order, by default False.
        origin : {None, list of ndarray}
            the cylinder origin axis, by default None.
            If None, the cylinder origin axis is Z-axis for all sections.
            Otherwise, `origin` = [O0, O1, ...], list length is the number of sections.
            Each element is the cylinder origin of that section, i.e., [xOi, yOi] (i=0,1,...),
            it can be a ndarray or list.
        '''

        if origin is None:
            for surf in self.surfs:
                ns = surf[0].shape[0]
                for j in range(ns):
                    x, y, z = toCylinder(surf[0][j,:], surf[1][j,:], surf[2][j,:], flip=flip)
                    surf[0][j,:] = x.copy()
                    surf[1][j,:] = y.copy()
                    surf[2][j,:] = z.copy()

            for sec in self.secs:
                sec.x, sec.y, sec.z = toCylinder(sec.x, sec.y, sec.z, flip=flip)

        else:

            for i in range(len(self.surfs)):

                surf = self.surfs[i]
                ns = surf[0].shape[0]

                for j in range(ns):

                    #! This linear interpolation of origins
                    #! causes non-smooth surface even when the smooth function is used
                    tt = j/(ns-1.0)
                    x0 = (1-tt)*origin[i][0] + tt*origin[i+1][0]
                    y0 = (1-tt)*origin[i][1] + tt*origin[i+1][1]

                    x, y, z = toCylinder(surf[0][j,:], surf[1][j,:], surf[2][j,:], flip=flip, origin=[x0,y0])

                    surf[0][j,:] = x.copy()
                    surf[1][j,:] = y.copy()
                    surf[2][j,:] = z.copy()

            for i in range(self.n_sec):
                sec = self.secs[i]
                sec.x, sec.y, sec.z = toCylinder(sec.x, sec.y, sec.z, flip=flip, origin=origin[i])

    def read_cylinder_origins(self, fname: str) -> None:
        '''
        Read in origins of each section from file.
        
        Parameters
        -------------
        fname: str
            settings file name
        
        Examples
        -----------
        >>> origins = read_cylinder_origins(fname)

        '''
        if not os.path.exists(fname):
            raise Exception(fname+' does not exist for surface read setting')
        
        key_dict = {'CylinderOrigin:': 9}

        origins = []

        found_surf = False
        found_key = 0
        with open(fname, 'r') as f:

            lines = f.readlines()
            iL = 0

            while iL<len(lines):

                line = lines[iL].split()

                if len(line) < 1:
                    iL += 1
                    continue
                
                if not found_surf and len(line) > 1:
                    if '[Surf]' in line[0] and self.name == line[1]:
                        found_surf = True

                elif found_surf and '[Surf]' in line[0]:
                    break

                elif found_surf and found_key == 0:
                    if line[0] in key_dict:
                        found_key = key_dict[line[0]]

                elif found_surf and found_key == 9:
                    for i in range(self.n_sec):
                        iL += 1
                        line = lines[iL].split()
                        origins.append([float(line[0]), float(line[1])])

                    found_key = 0

                else:
                    # Lines that are not relevant
                    pass

                iL += 1

        return origins


    def add_sec(self, location: list, axis='Z') -> None:
        '''
        Add sections to the surface, the new sections are interpolated from existed ones.
        
        Parameters
        ---------------
        location : list 
            span-wise locations (must within current sections).
        axis : str
            the direction for interpolation, i.e., Y, Z.

        Notes
        -------
        1. Must run before update_sections(), geo(), geo_axisymmetric() and flip() \n
        2. This will automatically update the curves of all sections \n
        3. X is the flow direction (chord direction) \n

        '''
        if self.l2d:
            print('Can not add sections in 2D case')
            return

        if len(location) == 0:
            print('Must specify locations when adding sections')
            return
        
        if self.secs[0].xx is None:
            self.update_sections()

        #* Find new section's location
        for loc in location:
            
            found = False
            
            for j in range(self.n_sec-1):
                
                if axis in 'Y':
                    if (self.secs[j].yLE-loc)*(self.secs[j+1].yLE-loc)<0.0:
                        rr = (loc - self.secs[j].yLE)/(self.secs[j+1].yLE-self.secs[j].yLE)
                        found = True

                if axis in 'Z':
                    if (self.secs[j].zLE-loc)*(self.secs[j+1].zLE-loc)<0.0:
                        rr = (loc - self.secs[j].zLE)/(self.secs[j+1].zLE-self.secs[j].zLE)
                        found = True
                
                if found:
                    sec_add = interp_basic_sec(self.secs[j], self.secs[j+1], ratio=abs(rr))
                    self.secs.insert(j+1, sec_add)
                    break
            
            if not found:
                print('Warning: [Surface.add_sec] location %.3f in %s axis is not valid'%(loc, axis))


    def output_tecplot(self, fname=None, one_piece=False) -> None:
        '''
        Output the surface to `*.dat` in Tecplot format.
        
        Parameters
        ------------
        fname : str
            name of the output file.
        one_piece : bool
            if True, combine the span-wise sections into one piece.

        '''
        # surf_x[ns,nt], ns => spanwise

        if fname is None:
            fname = self.name + '.dat'

        n_sec   = 1 if self.l2d else self.n_sec-1
        n_piece = len(self.surfs)
        
        with open(fname, 'w') as f:
            f.write('Variables= X  Y  Z \n ')

            nt = self.surfs[0][0].shape[1]
            ns = self.ns

            if not one_piece:

                for i_sec in range(n_piece):
                    
                    surf_x = self.surfs[i_sec][0]
                    surf_y = self.surfs[i_sec][1]
                    surf_z = self.surfs[i_sec][2]
                    
                    nt = surf_x.shape[1]

                    f.write('zone T="sec %d" i= %d j= %d \n'%(i_sec, nt, ns))

                    for i in range(ns):
                        for j in range(nt):
                            f.write('  %.9f   %.9f   %.9f\n'%(surf_x[i,j], surf_y[i,j], surf_z[i,j]))
                            
            else:
                
                n_point = n_sec*(self.ns-1) + 1
                
                f.write('zone T="sec" i= %d j= %d \n'%(nt, n_point))

                for i_sec in range(n_piece):
                    
                    surf_x = self.surfs[i_sec][0]
                    surf_y = self.surfs[i_sec][1]
                    surf_z = self.surfs[i_sec][2]
                    
                    nt = surf_x.shape[1]

                    if i_sec>=n_piece-1:
                        i_add = 0
                    else:
                        i_add = 1

                    for i in range(ns-i_add):
                        for j in range(nt):
                            f.write('  %.9f   %.9f   %.9f\n'%(surf_x[i,j], surf_y[i,j], surf_z[i,j]))

    def output_plot3d(self, fname=None) -> None:
        '''
        Output the surface to `*.grd` in plot3d format.

        Parameters
        ------------
        fname : str
            name of the output file.
        '''
        
        # Note: X[ns][nn], ns => spanwise
        
        if fname is None:
            fname = self.name + '.grd'

        n_piece = len(self.surfs)

        with open(fname, 'w') as f:
            
            f.write('%d \n '%(n_piece))     # Number of surfaces
            
            for i_sec in range(n_piece):
                
                X = self.surfs[i_sec][0]
                ns = X.shape[0]
                nn = X.shape[1]
                f.write('%d %d 1\n '%(nn, ns))

            for i_sec in range(n_piece):
                
                X = self.surfs[i_sec][0]
                ns = X.shape[0]
                nn = X.shape[1]
                
                ii = 0
                for i in range(ns):
                    for j in range(nn):
                        f.write(' %.9f '%(X[i,j]))
                        ii += 1
                        if ii%3==0 or (i==ns-1 and j==nn-1):
                            f.write(' \n ')

                Y = self.surfs[i_sec][1]
                ii = 0
                for i in range(ns):
                    for j in range(nn):
                        f.write(' %.9f '%(Y[i,j]))
                        ii += 1
                        if ii%3==0 or (i==ns-1 and j==nn-1):
                            f.write(' \n ')

                Z = self.surfs[i_sec][2]
                ii = 0
                for i in range(ns):
                    for j in range(nn):
                        f.write(' %.9f '%(Z[i,j]))
                        ii += 1
                        if ii%3==0 or (i==ns-1 and j==nn-1):
                            f.write(' \n ')

    def output_section(self, fname=None, TwoD=True) -> None:
        '''
        Output the control sections.

        Parameters
        ------------
        fname : str
            name of the output file.
        TwoD : bool
            if True, output the 2D unit curves.
            Otherwise, output the 3D control sections.

        '''
        if fname is None:
            fname = self.name + '-section.dat'

        f = open(fname, 'w')

        if TwoD:
            f.write('Variables= X  Y \n ')
            nn = self.secs[0].xx.shape[0]
            for i in range(self.n_sec):
                f.write('zone T="sec-u %d" i= %d \n'%(i, nn))
                for j in range(nn):
                    f.write('  %20.10f  %20.10f \n'%(self.secs[i].xx[j], self.secs[i].yu[j]))
                f.write('zone T="sec-l %d" i= %d \n'%(i, nn))
                for j in range(nn):
                    f.write('  %20.10f  %20.10f \n'%(self.secs[i].xx[j], self.secs[i].yl[j]))

        else:
            f.write('Variables= X  Y  Z \n ')
            nn = self.secs[0].x.shape[0]
            for i in range(self.n_sec):
                f.write('zone T="sec %d" i= %d \n'%(i, nn))
                for j in range(nn):
                    f.write('  %20.10f  %20.10f  %20.10f \n'%(
                        self.secs[i].x[j], self.secs[i].y[j], self.secs[i].z[j]))

        f.close()

    def plot(self, fig_id=1, type='wireframe', show=True):
        '''
        Plot surface (the figure is not closed).

        Parameters
        ------------
        fig_id : int
            ID of the figure
        type : str
            'wireframe', or 'surface'
        show : bool
            whether plot on screen
            
        Return
        ---------
        ax
            figure (subplot) handle
        '''
        self.layout_center()
        
        fig = plt.figure(fig_id)
        ax = fig.add_subplot(projection='3d')

        for surf in self.surfs:
            if type in 'wireframe':
                ax.plot_wireframe(surf[0], surf[1], surf[2])
            else:
                ax.plot_surface(surf[0], surf[1], surf[2])

        ax.set_xlabel('X')
        ax.set_ylabel('Y')
        ax.set_zlabel('Z')
        ax.set_xlim3d(self.center[0]-self.half_span, self.center[0]+self.half_span)
        ax.set_ylim3d(self.center[1]-self.half_span, self.center[1]+self.half_span)
        ax.set_zlim3d(self.center[2]-self.half_span, self.center[2]+self.half_span)

        if show:
            plt.show()
            
        return ax


#* ===========================================
#* Math
#* ===========================================

def curve_curvature(x: np.ndarray, y: np.ndarray) -> np.ndarray:
    '''
    Calculate curvature of points in the curve
    
    Parameters
    ----------
    x, y: ndarray
        coordinates of the curve
    
    Returns
    --------
    curvature: ndarray
        curvature distribution

    Examples
    -----------
    >>> curvature = curve_curvature(x, y)

    '''
    nn = x.shape[0]
    if nn<3:
        raise Exception('curvature needs at least 3 points')
    
    curvature = np.zeros(nn)
    for i in range(1, nn-1):
        X1 = np.array([x[i-1], y[i-1]])
        X2 = np.array([x[i  ], y[i  ]])
        X3 = np.array([x[i+1], y[i+1]])

        a = np.linalg.norm(X1-X2)
        b = np.linalg.norm(X2-X3)
        c = np.linalg.norm(X3-X1)
        p = 0.5*(a+b+c)
        t = p*(p-a)*(p-b)*(p-c)
        R = a*b*c
        if R <= 1.0E-12:
            curv_ = 0.0
        else:
            curv_ = 4.0*np.sqrt(t)/R

        a1 = X2[0] - X1[0]
        a2 = X2[1] - X1[1]
        b1 = X3[0] - X1[0]
        b2 = X3[1] - X1[1]
        if a1*b2 < a2*b1:
            curv_ = -curv_

        curvature[i] = curv_

    curvature[0] = curvature[1]
    curvature[-1] = curvature[-2]

    return curvature
    
def dis_matrix(xs1: np.ndarray, xs2: np.ndarray) -> np.ndarray:
    '''
    Calculate the distance between vectors in xs1 and xs2.

    Parameters
    ------------
    xs1 : ndarray [n1, nx]
        vectors of all samples.
    xs2 : ndarray [n2, nx]
        vectors of all samples.
    
    Returns
    ---------
    RR : ndarray [n1, n2]
        `dis=sqrt(sum((x1-x2)**2)/nx)`

    Examples
    -----------
    >>> RR = dis_matrix(xs1, xs2)

    Notes
    -----------
    Suggest each components of vectors in x1 and x2 is 0~1.

    '''
    nx = xs1.shape[1]
    RR = cdist(xs1, xs2, metric='euclidean')
    RR = RR/np.sqrt(1.0*nx)
    return RR


#* ===========================================
#* Transformation
#* ===========================================

def transform(xu: np.ndarray, xl: np.ndarray, yu: np.ndarray, yl: np.ndarray, 
              scale=1.0, rot=None, x0=None, y0=None, xr=None, yr=None, dx=0.0, dy=0.0, 
              projection=False) -> Tuple[np.ndarray, np.ndarray, np.ndarray, np.ndarray]:
    '''
    Apply chord length, twist angle(deg) and leading edge position to a 2D curve.

    Parameters
    -------------
    xu, xl, yu, yl : ndarray
        current 2D curve or unit 2D airfoil.
    scale : bool
        scale factor, e.g., chord length.
    rot : {None, float}
        rotate angle (deg), +z direction for x-y plane, e.g., twist angle.
    x0, y0 : float
        coordinates of the scale center.
    xr, yr : float
        coordinates of the rotation center (rotate after translation and scale).
    dx, dy : float
        translation vector, e.g., leading edge location.
    projection : bool
        whether keeps the projection length the same when rotating the section, by default True.

    Returns
    ---------
    xu_new, xl_new, yu_new, yl_new : ndarray
        coordinates of the new 2D curve.

    Examples
    ---------
    >>> xu_new, xl_new, yu_new, yl_new = transform()

    '''
    #* Translation
    xu_new = dx + xu
    xl_new = dx + xl
    yu_new = dy + yu
    yl_new = dy + yl

    #* Scale center
    if x0 is None:
        x0 = xu_new[0]
    if y0 is None:
        y0 = 0.5*(yu_new[0]+yl_new[0])
    
    #* Scale (keeps the same projection length)
    rr = 1.0
    if projection and not rot is None:
        angle = rot/180.0*np.pi  # rad
        rr = np.cos(angle)

    xu_new = x0 + (xu_new-x0)*scale/rr
    xl_new = x0 + (xl_new-x0)*scale/rr
    yu_new = y0 + (yu_new-y0)*scale/rr
    yl_new = y0 + (yl_new-y0)*scale/rr

    #* Rotation center
    if xr is None:
        xr = x0
    if yr is None:
        yr = y0

    #* Rotation
    if not rot is None:
        xu_new, yu_new, _ = rotate(xu_new, yu_new, np.zeros_like(xu_new), angle=rot, origin=[xr, yr, 0.0], axis='Z')
        xl_new, yl_new, _ = rotate(xl_new, yl_new, np.zeros_like(xu_new), angle=rot, origin=[xr, yr, 0.0], axis='Z')

    return xu_new, xl_new, yu_new, yl_new

def rotate(x: np.ndarray, y: np.ndarray, z: np.ndarray,
           angle=0.0, origin=[0.0, 0.0, 0.0], axis='X') -> Tuple[np.ndarray, np.ndarray, np.ndarray]:
    '''
    Rotate the 3D curve according to origin
    
    Parameters
    ----------
    x, y, z : ndarray
        coordinates of the curve
    angle : float
        rotation angle (deg)
    origin : list of float
        rotation origin
    axis : {'X', 'Y', 'Z'}
        rotation axis (angle is defined by the right-hand rule along this axis)

    Returns
    --------
    x_, y_, z_ : ndarray
        coordinates of the rotated curve
        
    Examples
    --------
    >>> x_, y_, z_ = rotate(x, y, z, angle=0.0, origin=[0.0, 0.0, 0.0], axis='X')
    
    '''
    if axis in 'X':
        axis_vector=[1,0,0]
    if axis in 'Y':
        axis_vector=[0,1,0]
    if axis in 'Z':
        axis_vector=[0,0,1]

    points = rotate_vector(x, y, z, angle=angle, origin=origin, axis_vector=axis_vector)
    x_ = points[:,0]
    y_ = points[:,1]
    z_ = points[:,2]

    return x_, y_, z_

<<<<<<< HEAD
# The rotation_3d is derived from Chenyu Wu. 2022. 11. 5
def rotation_3d(pp: np.ndarray, origin: np.ndarray, axis: np.ndarray, angle: float):
    '''
    ### Description
    This function rotate a set of points based on the origin and the axis given by the inputs

    ### Inputs
    `pp`: The point set that is going to be rotated. `pp.shape = (n_points, 3)`

    `origin`: The numpy array that defines the origin of the rotation axis. The shape must be `(3,0)`

    `axis`: The direction of the rotation axis. This axis does not need to be normalized. The shape must be `(3,0)`

    `angle`: The rotation angle in degree

    ### Outputs
    `xnew, ynew, znew`: The rotated points.
    '''
    # Translate the points to a coordinate system that has the origin defined by the input
    # The points have to be translated back to the original frame before return.
    
    nn = pp.shape[0]
    for i in range(nn):
        pp[i, :] = pp[i, :] - origin
    xnew, ynew, znew = np.zeros(nn), np.zeros(nn), np.zeros(nn)
    
    norm = np.sqrt(axis @ axis)
    if norm < 1e-8:
        raise Exception("The length of the axis is too short!")
    e3 = axis / norm

    angle_rad = np.pi * angle / 180.0

    for i in range(nn):
        vec = pp[i, :].copy()

        # compute the parallel component
        vec_p = (vec @ e3) * e3
        # compute the normal component
        vec_n = vec - vec_p

        # define the local coordinate system
        e1 = vec_n
        e2 = np.cross(e3, e1)

        # rotate
        vec_n_rot = e1 * np.cos(angle_rad) + e2 * np.sin(angle_rad)

        # assemble the vector
        vec_new = vec_n_rot + vec_p
        xnew[i], ynew[i], znew[i] = vec_new[0], vec_new[1], vec_new[2]

    # transform back to the original frame
    xnew, ynew, znew = xnew + origin[0], ynew + origin[1], znew + origin[2]

    pp_new = np.hstack((xnew.reshape(-1,1), ynew.reshape(-1,1), znew.reshape(-1,1)))
    # print(pp_new.shape)
    return pp_new
=======
def rotate_vector(x, y, z, angle=0, origin=[0, 0, 0], axis_vector=[0,0,1]) -> np.ndarray:
    '''
    Rotate 3D points (vectors) by axis-angle representation.

    Parameters
    ----------
    x, y, z : float or ndarray [:]
        coordinates of the points.
    angle : float
        rotation angle (deg) about the axis (right-hand rule).
    origin : ndarray [3]
        origin of the rotation axis.
    axis_vector : ndarray [3]
        indicating the direction of an axis of rotation.
        The input `axis_vector` will be normalized to a unit vector `e`.
        The rotation vector, or Euler vector, is `angle*e`.

    Returns
    --------
    points : ndarray [3] or [:,3]
        coordinates of the rotated points
        
    Examples
    --------
    >>> points = rotate_vector(x, y, z, angle=0, origin=[0, 0, 0], axis_vector=[0,0,1])
    
    References
    ----------
    
    https://docs.scipy.org/doc/scipy/reference/generated/scipy.spatial.transform.Rotation.html#scipy.spatial.transform.Rotation
    
    https://en.wikipedia.org/wiki/Axis%E2%80%93angle_representation
    
    https://en.wikipedia.org/wiki/Rotation_matrix
    
    '''
    origin = np.array(origin)
    vector = np.transpose(np.array([x, y, z]))  # [3] or [:,3]
    vector = vector - origin
    
    rotation_vector = np.array(axis_vector)/np.linalg.norm(axis_vector)

    rot = Rotation.from_rotvec(angle*rotation_vector/180.0*np.pi)
    
    # In terms of rotation matricies, this application is the same as rot.as_matrix().dot(vector).
    points = rot.apply(vector) + origin
    
    return points
>>>>>>> a639be79

def stretch_fixed_point(x: np.ndarray, y: np.ndarray, dx=0.0, dy=0.0, 
                        xm=None, ym=None, xf=None, yf=None) -> Tuple[np.ndarray, np.ndarray]:
    '''
    Linearly stretch a 2D curve when a certain point (on the curve) is fixed.

    Parameters
    ------------------
    x, y : ndarray
        coordinates of the 2D curve
    dx, dy : float
        movement of the stretched point
    xm, ym : {None, float}
        coordinates of the stretched point.
        If None, the stretched point is the first element of the curve.
    xf, yf : {None, float}
        coordinates of the fixed point.
        If None, the fixed point is the last element of the curve.

    Returns
    -------------
    x_, y_ : ndarray
        coordinates of the stretched curve
    
    Examples
    ------------
    >>> x_, y_ = stretch_fixed_point(x, y, dx, dy, xm, ym, xf, yf)
    
    '''
    x_ = x.copy()
    y_ = y.copy()

    if xf is None or yf is None:
        xf = x[-1]
        yf = y[-1]

    if xm is None or ym is None:
        xm = x[0]
        ym = y[0]

    lm = np.linalg.norm([xm-xf, ym-yf])

    for i in range(x.shape[0]):
        rr  = np.linalg.norm([x[i]-xf, y[i]-yf]) / lm
        x_[i] = x_[i] + rr*dx
        y_[i] = y_[i] + rr*dy

    return x_, y_

def fromCylinder(x: np.ndarray, y: np.ndarray, z: np.ndarray, 
                 flip=True, origin=[0, 0]) -> Tuple[np.ndarray, np.ndarray, np.ndarray]:
    '''
    Bend the cylinder curve to a 2D plane curve.

    Parameters
    ----------
    x, y ,z : ndarray
        coordinates of the curve on a cylinder. `x` and `y` must not be 0 at the same time.
    flip : bool
        if True, flip the X of the extracted plane curve.
    origin: array_like
        the cylinder origin, [x0, y0] (or [x0, y0, 0]).

    Returns
    ---------
    X, Y, Z :  ndarray
        coordinates of the curve bent to the 2D X-Y plane

    Notes
    ----------
    The cylinder's default origin is `(0,0,0)`, axis is z-axis.
    
    The origin of cylinder and plane curves is the same (0,0,0).
    
    Cylinder: x, y, z ~~ r, theta, z \n
    Plane:    X, Y, Z \n

    theta = arctan(y/x) \n
    r = sqrt(x^2+y^2) \n
    z = z \n

    X = r*theta \n
    Y = z \n
    Z = r \n
    '''
    coef = -1.0 if flip else 1.0

    x = x - origin[0]
    y = y - origin[1]

    rr = np.sqrt(x*x+y*y)
    tt = np.arctan2(y, x) * coef

    X = rr*tt
    Y = z.copy()
    Z = rr

    return X, Y, Z

def toCylinder(X: np.ndarray, Y: np.ndarray, Z: np.ndarray, 
               flip=True, origin=[0, 0]) -> Tuple[np.ndarray, np.ndarray, np.ndarray]:
    '''
    Bend the plane sections to curves on a cylinder.

    Parameters
    ----------
    X, Y, Z : ndarray
        coordinates of the curve on a plane. `Z` must not be 0.
    flip : bool
        if True, flip the X of the extracted plane curve.
    origin: array_like
        the cylinder origin, [x0, y0] (or [x0, y0, 0]).

    Returns
    ---------
    x, y ,z :  ndarray
        coordinates of the curve bent to a cylinder.

    Notes
    ----------
    The cylinder's default origin is `(0,0,0)`, axis is z-axis.
    
    The origin of cylinder and plane curves is the same (0,0,0).
    
    Cylinder: x, y, z ~~ r, theta, z \n
    Plane:    X, Y, Z \n

    theta = arctan(y/x) \n
    r = sqrt(x^2+y^2) \n
    z = z \n

    X = r*theta \n
    Y = z \n
    Z = r \n
    '''
    coef = -1.0 if flip else 1.0

    nn = X.shape[0]
    x = np.zeros(nn)
    y = np.zeros(nn)
    z = Y.copy()

    for i in range(nn):
        r = Z[i]
        theta = X[i]/r * coef
        x[i] = r*np.cos(theta)
        y[i] = r*np.sin(theta)

    x = x + origin[0]
    y = y + origin[1]

    return x, y, z


#* ===========================================
#* Interpolation
#* ===========================================

def interp_basic_sec(sec0: BasicSection, sec1: BasicSection, ratio: float) -> BasicSection:
    '''
    Interpolate a basic section by ratio.
    
    Parameters
    ------------
    sec0, sec1 : BasicSection
        sections at both ends.
    ratio : float
        interpolation ratio.
    
    Examples
    --------------
    >>> sec = interp_basic_sec(sec0, sec1, ratio)
    '''
    
    sec = copy.deepcopy(sec0)

    sec.xLE   = (1-ratio)*sec0.xLE   + ratio*sec1.xLE
    sec.yLE   = (1-ratio)*sec0.yLE   + ratio*sec1.yLE
    sec.zLE   = (1-ratio)*sec0.zLE   + ratio*sec1.zLE
    sec.chord = (1-ratio)*sec0.chord + ratio*sec1.chord
    sec.twist = (1-ratio)*sec0.twist + ratio*sec1.twist
    sec.thick = (1-ratio)*sec0.thick + ratio*sec1.thick

    sec.xx = (1-ratio)*sec0.xx + ratio*sec1.xx
    
    if isinstance(sec.yy, np.ndarray):
        sec.yy = (1-ratio)*sec0.yy + ratio*sec1.yy
    else:
        sec.yu = (1-ratio)*sec0.yu + ratio*sec1.yu
        sec.yl = (1-ratio)*sec0.yl + ratio*sec1.yl

    sec.x  = (1-ratio)*sec0.x + ratio*sec1.x
    sec.y  = (1-ratio)*sec0.y + ratio*sec1.y
    sec.z  = (1-ratio)*sec0.z + ratio*sec1.z

    return sec

def interp_from_curve(x0, x: np.ndarray, y: np.ndarray):
    '''
    Interpolate points from curve represented points [x, y].
    
    Parameters
    ----------
    x0 : float or ndarray
        ndarray/value of x locations to be interpolated.
    x, y : ndarray
        coordinates of the curve.

    Returns
    ----------
    y0 : float or ndarray
        interpolated coordinates

    Examples
    ---------
    >>> y0 = interp_from_curve(x0, x, y)
    '''
    f  = interp1d(x, y, kind='cubic')
    y0 = f(x0)

    return y0

def interpolate_IDW(x0: np.ndarray, xs: np.ndarray, ys: np.ndarray, eps=1e-10) -> np.ndarray:
    '''
    Inverse distance weighted interpolation.
    
    Parameters
    ----------
    x0 : ndarray
        coordinates to be interpolated, shape [n0,3].
    xs : ndarray
        coordinates of the reference points, shape [n, 3].
    ys : ndarray
        values at the reference points, shape [n, ny].
    eps : float
        critical distance between `x0` to `xs`.
        
    Returns
    ----------
    y0 : ndarray
        interpolated values, shape [n0,ny].
    
    Examples
    ---------
    >>> y0 = interpolate_IDW(x0, xs, ys, eps=1e-10)
    
    '''
    n0 = x0.shape[0]
    n  = xs.shape[0]
    ny = ys.shape[1]
    y0 = np.zeros([n0,ny])
    ds = dis_matrix(x0, xs) # [n0, n]
    
    for i0 in range(n0):
        
        if np.min(ds[i0,:]) <= eps:
            j = np.argmin(ds[i0,:])
            y0[i0,:] = ys[j,:]
            continue
        
        ws = ds[i0,:]**-1   # [n]
        w_all = np.sum(ws)  # float
        y0[i0,:] = np.dot(np.transpose(ys), ws)/w_all
        
    return y0

def plane_3points(P0: np.ndarray, P1: np.ndarray, P3: np.ndarray, xs: np.ndarray, ys: np.ndarray) -> np.ndarray:
    '''
    Calculate the plane function and the coordinates of given points (`xs`, `ys`).
    
    The plane function is `a*x+b*y+c*z+d=0`.
    
    Parameters
    -------------
    P0, P1, P3 : ndarray [3]
        coordinates of three points of plane P0123.
    xs, ys : ndarray [:] or [:,:]
        X and Y coordinates of plane points.
    
    Returns
    -------
    zs : ndarray [:] or [:,:]
    
    Examples
    ---------
    >>> xs = plane_3points(P0, P1, P3, xs, ys)
    '''
    a1 = P1[0] - P0[0]
    b1 = P1[1] - P0[1]
    c1 = P1[2] - P0[2]
    a2 = P3[0] - P0[0]
    b2 = P3[1] - P0[1]
    c2 = P3[2] - P0[2]
    a = b1 * c2 - b2 * c1
    b = a2 * c1 - a1 * c2
    c = a1 * b2 - b1 * a2
    d = (- a * P0[0] - b * P0[1] - c * P0[2])
    
    if c == 0:
        return np.zeros_like(xs)
    else:
        return (a*xs+b*ys+d)/(-c)
    
    
#* ===========================================
#* Intersection
#* ===========================================
    
def intersect_index(x1, y1, x2, y2):
    '''
    Find the intersect index between two curves.
    
    Parameters
    ----------
    x1, y1 : list or ndarray
        coordinates of curve 1. 
    x2, y2 : list or ndarray
        coordinates of curve 2. 
        
    Returns
    ---------
    i1, i2 : int
        index of the closest points in curve 1 & 2.
    points : tuple of ndarray
        tuple of two closest points in curve 1 & 2.
        
    Examples
    -----------
    >>> i1, i2, points = intersect_index(x1, y1, x2, y2)

    '''

    arr1 = np.vstack((np.array(x1),np.array(y1))).T
    arr2 = np.vstack((np.array(x2),np.array(y2))).T

    tree = spatial.KDTree(arr2)
    distance, arr2_index = tree.query(arr1)
    i1 = distance.argmin()  # type: int
    i2 = arr2_index[i1]     # type: int
    points = (arr1[i1], arr2[i2])

    return i1, i2, points

def intersect_point(p1: np.ndarray, p2: np.ndarray, p3: np.ndarray, p4: np.ndarray):
    '''
    Calculate intersection point of two segments p1p2 & p3p4.
    
    Parameters
    --------------
    p1, p2, p3, p4 : ndarray
        ndarray [2] or [:,2]
    
    Returns
    ----------
    pi : ndarray
        ndarray [2] or [:,2]
    '''
    if len(p1.shape)==1:
        a1 = p2[1]-p1[1]
        b1 = p1[0]-p2[0]
        c1 = p1[0]*p2[1]-p2[0]*p1[1]
        a2 = p4[1]-p3[1]
        b2 = p3[0]-p4[0]
        c2 = p3[0]*p4[1]-p4[0]*p3[1]
        dd = a1*b2-a2*b1

        if dd==0:
            print('Parallel segments')
            return None
        else:
            x0 = (c1*b2-c2*b1)/dd
            y0 = (c2*a1-c1*a2)/dd
            return np.array([x0,y0])
    
    else:
        
        a1 = p2[:,1]-p1[:,1]
        b1 = p1[:,0]-p2[:,0]
        c1 = p1[:,0]*p2[:,1]-p2[:,0]*p1[:,1]
        a2 = p4[:,1]-p3[:,1]
        b2 = p3[:,0]-p4[:,0]
        c2 = p3[:,0]*p4[:,1]-p4[:,0]*p3[:,1]
        dd = a1*b2-a2*b1

        if np.any(dd==0):
            print('Parallel segments')
            return None
        else:
            x0 = (c1*b2-c2*b1)/dd
            y0 = (c2*a1-c1*a2)/dd
            pi = np.concatenate((x0, y0), axis=1)
            return pi

def intersect_vec_plane(V0: np.ndarray, V1: np.ndarray, 
                        P0: np.ndarray, P1: np.ndarray,
                        P3: np.ndarray) -> Tuple[np.ndarray, float, float, float]:
    '''
    Calculate the intersection point of a vector and a plane.
    
    Parameters
    -----------
    V0, V1: ndarray [3]
        coordinates of vector: V01.
    P0, P1, P3 : ndarray [3]
        coordinates of three points of plane P0123.
    
    Returns
    -------
    xi : ndarray [3]
        intersection point
    t1, t3 : float
        ratio of xi in P01, P03 direction.
    rv : float
        ratio of xi in V01 direction.
    
    Examples
    ---------
    >>> xi, t1, t3, rv = intersect_vec_plane(V0, V1, P0, P1, P3)

    '''
    nR  = V1 - V0
    l0  = np.linalg.norm(nR) + 1E-20
    nR  = nR / l0
    
    A = np.zeros((3,3))
    A[:,0] = P1-P0
    A[:,1] = P3-P0
    A[:,2] = - nR
    B = V0-P0
    
    Sol = np.linalg.solve(A, B)
    
    t1 = Sol[0]
    t3 = Sol[1]
    rv = Sol[2]/l0
    xi = V0 + nR*Sol[2]

    return xi, t1, t3, rv

def intersect_surface_plane(surface: np.ndarray, P0: np.ndarray, P1: np.ndarray, P3: np.ndarray, 
                            within_bounds=False, original_order=False):
    '''
    Calculate the intersection curve of a surface and a plane.
    
    Parameters
    ----------
    surface : ndarray [ni,nj,3]
        coordinates of surface.
    P0, P1, P3 : ndarray [3]
        coordinates of three points of plane P0123
    within_bounds : bool
        if True, only keep the curve within the bounds of P0123.
    original_order : bool
        if False, rearrange points to form a smooth curve.
    
    Returns
    ---------
    curve : list of ndarray [3]
        intersection curve.
    ij_curve : list of [i,j]
        the index of nearest point in surface to each point of curve.
    xi_curve, yt_curve: ndarray [:]
        relative coordinates in the plane P0123, range in [0,1].
    
    Examples
    ------------
    >>> curve, ij_curve, xi_curve, yt_curve = intersect_surface_plane(surface, P0, P1, P3)

    '''

    ni = surface.shape[0]
    nj = surface.shape[1]
    norm = np.cross(P1-P0, P3-P0)
    norm = norm/np.linalg.norm(norm)
    
    curve = []
    ij_curve = []
    xi_curve = []
    yt_curve = []

    #* To locate points in both sides of the plane
    norm_dis = np.dot(surface-P0, norm) # [ni,nj]
    
    for j in range(nj):
        for i in range(ni):
            
            if i<ni-1:
                if norm_dis[i,j]*norm_dis[i+1,j]<0 or norm_dis[i,j]==0:
                    
                    xi, t1, t3, rv = intersect_vec_plane(surface[i,j,:], surface[i+1,j,:], P0, P1, P3)
                    
                    if rv<=0.0 or rv>=1.0:
                        raise Exception('norm product should guarantee rv in (0,1)')
                    elif within_bounds and (t1<0.0 or t1>1.0 or t3<0.0 or t3>1.0):
                        continue
                    else:
                        ij_curve.append([i,j])
                        curve.append(xi.copy())
                        xi_curve.append(t1)
                        yt_curve.append(t3)
                        continue

            if j<nj-1:
                if norm_dis[i,j]*norm_dis[i,j+1]<0 or norm_dis[i,j]==0:
                    
                    xi, t1, t3, rv = intersect_vec_plane(surface[i,j,:], surface[i,j+1,:], P0, P1, P3)
                    
                    if rv<=0.0 or rv>=1.0:
                        raise Exception('norm product should guarantee rv in (0,1)')
                    elif within_bounds and (t1<0.0 or t1>1.0 or t3<0.0 or t3>1.0):
                        continue
                    else:
                        ij_curve.append([i,j])
                        curve.append(xi.copy())
                        xi_curve.append(t1)
                        yt_curve.append(t3)
                        continue

    #* Rearrange points in correct order
    xi_curve = np.array(xi_curve)
    yt_curve = np.array(yt_curve)
    
    if len(curve)>2 and not original_order:
        _, old_index = rearrange_points(xi_curve, yt_curve)
        
        curve    = [curve[ii]    for ii in old_index]
        ij_curve = [ij_curve[ii] for ii in old_index]
        xi_curve = np.array([xi_curve[ii] for ii in old_index])
        yt_curve = np.array([yt_curve[ii] for ii in old_index])

    return curve, ij_curve, xi_curve, yt_curve

def rearrange_points(xi: np.ndarray, yt: np.ndarray, avg_dir=None, 
                     cri_break=0.02, cri_dup=1e-6) -> Tuple[np.ndarray, List[int]]:
    '''
    Rearrange a list of points in a 2D curve.
    
    Parameters
    ----------
    xi, yt : ndarray [n]
        2D coordinates of the points.
    avg_dir : None or ndarray [2]
        if ndarray, specified average direction, the start point is fixed for the curve.
    cri_break : float
        critical ratio to decide whether the point is the end point of the curve.
    cri_dup : float
        critical distance to drop duplicated points.
    
    Returns
    ----------
    new_curve : ndarray [n,2]
        new curve.
    old_index : list of int
        the index of point in the original curve.
    
    Examples
    ----------
    >>> new_curve, old_index = rearrange_points(xi, yt, avg_dir=None, cri_break=0.1)
    
    Notes
    -------
    There are a few assumptions: 
    
    1. it is an open curve with no intersections
    
    2. most of the points are in the correct (local) order,
    this gives us a average direction of the curve, which can 
    help us find the starting/end point of the curve
    
    3. the next point is its closest point or the closest point in the average direction
    
    4. drop duplicated points 
    
    '''
    indexes = np.arange(0.0, len(xi), 1.0)
    points  = np.array([xi, yt, indexes]).transpose()
    points  = points.copy().tolist()    # [n,3]
    n_point = len(points)
    
    cri_break = max(cri_break, 2.0/n_point)
    
    #* Calculate average direction
    if not isinstance(avg_dir, np.ndarray):
        
        avg_dir = np.zeros(2)
        
        for i in range(len(xi)-1):
            dxi = xi[i+1]-xi[i]
            dyt = yt[i+1]-yt[i]
            ll  = np.sqrt(dxi**2+dyt**2)
            if ll > cri_dup:
                avg_dir += np.array([dxi,dyt])

        la = np.linalg.norm(avg_dir)
        lx = abs(xi[-1]-xi[0])
        ly = abs(yt[-1]-yt[0])

        if la > 0.2*(lx+ly):
            avg_dir = avg_dir/la
        elif lx > ly:
            avg_dir = np.array([1., 0.])
        else:
            avg_dir = np.array([0., 1.])

        ii = np.argmax(np.abs(avg_dir))
        if avg_dir[ii]<0:
            avg_dir = -avg_dir

        fix_start = False
        
    else:
        
        fix_start = True
            
    #* Find the potential start point
    dd = np.dot(np.array(points)[:,:2], avg_dir)
    ii = np.argmin(dd)
    new_curve = [points[ii]]
    points.pop(ii)
    
    #* Get the length scale of the curve
    jj = np.argmax(dd)
    ls = dd[jj]-dd[ii]

    #* Append curve in the average direction
    while len(points)>0:
        
        data = np.array(points)[:,:2]   # [:,2]
        
        # calculate the distance to the last point
        last_point = np.array(new_curve[-1])[None,:2]   # [1,2]
        d2l = np.linalg.norm(data-last_point, axis=1)   # [:]
        i_l = np.argmin(d2l)
        min_dis2last = d2l[i_l]
        
        if min_dis2last<cri_dup:
            points.pop(i_l)
            continue
        
        # calculate the distance to the start point
        start_point = np.array(new_curve[0])[None,:2]   # [1,2]
        d2s = np.linalg.norm(data-start_point, axis=1)  # [:]
        i_s = np.argmin(d2s)
        min_dis2start = d2s[i_s]
        
        if d2s[i_s]<cri_dup:
            points.pop(i_s)
            continue
        
        direction_l = np.dot(data[i_l,:]-last_point,  avg_dir)[0]
        direction_s = np.dot(data[i_s,:]-start_point, avg_dir)[0]
        
        if (min_dis2last<=min_dis2start or fix_start) and (direction_l>0 or min_dis2last<=cri_break*ls):
            # Append to the last point in the average direction
            new_curve.append(points[i_l])
            points.pop(i_l)
            continue
            
        if min_dis2start<=min_dis2last and (direction_s<0 or min_dis2start<=cri_break*ls) and not fix_start:
            # Add before the start point in the opposite of the average direction
            new_curve = [points[i_s]] + new_curve
            points.pop(i_s)
            continue
        
        cri_break = cri_break * 1.1
        
    new_curve = np.array(new_curve)
    old_index = new_curve[:,2].astype(int)

    return new_curve[:,:2], old_index.tolist()

def join_curves(curves: list, cri_dup=1e-6) -> np.ndarray:
    '''
    Join several curves into one piece.
    
    Parameters
    -----------
    curves : list of ndarray [:,3 or 3+nv]
        coordinates and data of the curves.
    cri_dup : float
        critical distance to drop duplicated points.
        
    Returns
    ----------
    new_curve : ndarray [:,3 or 3+nv]
        new curve
    
    Examples
    ----------
    >>> new_curve = join_curves(curves: list, cri_dup=1e-6)
    
    '''
    new_curve = curves[0].copy()    # [:,3]
    
    curves = copy.deepcopy(curves)
    curves.pop(0)
    
    while len(curves)>0:
        
        d00 = []
        d01 = []
        d10 = []
        d11 = []
        
        for cur in curves:
            
            d00.append(np.linalg.norm(new_curve[ 0,:3]-cur[ 0,:3]))
            d01.append(np.linalg.norm(new_curve[ 0,:3]-cur[-1,:3]))
            d10.append(np.linalg.norm(new_curve[-1,:3]-cur[ 0,:3]))
            d11.append(np.linalg.norm(new_curve[-1,:3]-cur[-1,:3]))
            
        min_ds = [np.min(d00), np.min(d01), np.min(d10), np.min(d11)]
        ii_min = np.argmin(min_ds)

        if ii_min == 0:
            
            jj_min    = np.argmin(d00)
            add_curve = curves[jj_min].copy()
            new_curve = np.flip(new_curve, axis=0)
            
        elif ii_min == 1:
            
            jj_min    = np.argmin(d01)
            add_curve = curves[jj_min].copy()
            new_curve = np.flip(new_curve, axis=0)
            add_curve = np.flip(add_curve, axis=0)
            
        elif ii_min == 2:
            
            jj_min    = np.argmin(d10)
            add_curve = curves[jj_min].copy()
            
        elif ii_min == 3:
            
            jj_min    = np.argmin(d11)
            add_curve = curves[jj_min].copy()
            add_curve = np.flip(add_curve, axis=0)
            
        else:
            raise Exception()
        
        if np.min(min_ds)<cri_dup:
            new_curve = np.concatenate((new_curve, add_curve[1:,:]),axis=0)
        else:
            new_curve = np.concatenate((new_curve, add_curve),axis=0)

        curves.pop(jj_min)
        
    return new_curve

def reconstruct_curve_by_length(curve: np.ndarray, n:int) -> np.ndarray:
    '''
    Reconstruct the curve with equidistant points.
    
    Parameters
    ----------
    curve : ndarray [:,3]
        coordinates of the curve
    n : int
        number of points
    
    Returns
    -------------
    new_curve : ndarray [n,3]
        coordinates of the new curve
    '''
    
    #* Parametric curve: x(t), y(t), z(t), t in [0,1]
    n0 = curve.shape[0]
    l0 = 0.0
    tt = np.zeros(n0)
    for i in range(n0-1):
        l0 += np.linalg.norm(curve[i+1,:]-curve[i,:])
        tt[i+1] = l0
    tt = tt/l0
    
    #* Reconstruction
    fx = interp1d(tt, curve[:,0], kind='cubic')
    fy = interp1d(tt, curve[:,1], kind='cubic')
    fz = interp1d(tt, curve[:,2], kind='cubic')

    new_curve = np.zeros((n,3))
    
    for i in range(n):
        t = i/(n-1.0)
        new_curve[i,0] = fx(t)
        new_curve[i,1] = fy(t)
        new_curve[i,2] = fz(t)
        
    return new_curve
    
def extract_slice(locations: list, Pref: np.ndarray, dir_norm: np.ndarray, dir_ref=np.array([1.,0.,0.]),
                    fname='surface-aircraft.dat', zone_id=[], index_xyz=[0,1,2], arrange_method='join'):
    '''
    Extract data sliced by planes.
    
    Parameters
    --------------
    locations : list of float
        list of distances to the reference point in the given direction.
    Pref : ndarray [3]
        coordinates of the reference point.
    dir_norm : ndarray [3]
        direction vector normal to the slice plane (will be normalized).
    dir_ref : ndarray [3]
        direction vector that roughly sets the xi-axis in the slice plane.
    fname : str
        file name.
    zone_id : list of int
        index of zones in the tecplot format file, start from 0.
    index_xyz : list of int 
        index of variables in file for X, Y and Z.
    arrange_method : str
        if 'join', keeps the original order of points (suitable for surface with a few blocks).
        If 'rearrange', rearrange points by minimal distance.
    
    Returns
    ------------
    sections : list of ndarray [:,3+nv]
        coordinates and data on the slice.
    name_var : list or str
        name of variables
    
    Examples
    ----------
    >>> sections, name_var = extract_slice(locations, Pref, dir_norm, dir_ref=np.array([1.,0.,0.]),
                    fname='surface-aircraft.dat', zone_id=[], index_xyz=[0,1,2], arrange_method='join')
    '''
    #* Read surface data
    data_, name_var, _ = read_tecplot(fname)
    index_var = [i for i in range(len(name_var))]
    for i in index_xyz:
        index_var.remove(i)
    
    if len(zone_id)==0:
        data = data_
    else:
        data = [data_[i] for i in zone_id]
    
    #* Intersect sections
    dn = dir_norm/np.linalg.norm(dir_norm)
    dr = dir_ref - np.dot(dir_ref, dn)*dn
    dr = dr/np.linalg.norm(dir_norm)
    dt = np.cross(dn, dr)
    dt = dt/np.linalg.norm(dt)
    
    sections = []

    for loc in locations:
        
        P0 = Pref + loc*dn
        P1 = P0 + dr
        P3 = P0 + dt
        
        curves = []
        xi_curves = []
        yt_curves = []
        
        for data_ in data:
            
            surface = np.concatenate((data_[:,:,:,index_xyz[0]:index_xyz[0]+1],
                        data_[:,:,:,index_xyz[1]:index_xyz[1]+1],
                        data_[:,:,:,index_xyz[2]:index_xyz[2]+1]), axis=3)
            surface = surface.squeeze()
            curve, ij_curve, xi_curve, yt_curve = intersect_surface_plane(surface,
                        P0, P1, P3, within_bounds=False, original_order=(arrange_method=='join'))
            
            surface_var = []
            for iv in index_var:
                surface_var.append(data_[:,:,:,iv])
            surface_var = np.transpose(np.array(surface_var), [1,2,3,0]).squeeze()  # [:,:,nv]
            
            if len(curve) == 0:
                continue

            new_curve = []
            for i in range(len(curve)):
                
                ii, jj = ij_curve[i]
                ii = min(surface.shape[0]-2, ii)
                jj = min(surface.shape[1]-2, jj)
                
                xs = [surface[ii,jj,:], surface[ii+1,jj,:], surface[ii,jj+1,:], surface[ii+1,jj+1,:]]
                ys = [surface_var[ii,jj,:], surface_var[ii+1,jj,:], surface_var[ii,jj+1,:], surface_var[ii+1,jj+1,:]]
                
                xyz = curve[i][None,:]
                var = interpolate_IDW(xyz, np.array(xs), np.array(ys))
                tmp = np.concatenate((xyz, var), axis=1).squeeze()

                new_curve.append(tmp)
            
            if arrange_method == 'join':
                curves.append(np.array(new_curve))
            else:
                curves += new_curve
                xi_curves += xi_curve.tolist()
                yt_curves += yt_curve.tolist()

        if arrange_method == 'join':
            curve = join_curves(curves)
        else:
            _, old_index = rearrange_points(np.array(xi_curves), np.array(yt_curves), avg_dir=np.array([1.,0.]))
            curve = np.array([curves[ii] for ii in old_index])

        sections.append(curve.copy())

    return sections, name_var

    
#* ===========================================
#* I/O and format transfer
#* ===========================================

def output_curve(x: np.ndarray, y: np.ndarray, fname='curve.dat', ID=0) -> None:
    '''
    Output airfoil data to tecplot ASCII format file.

    Parameters
    -----------
    x, y : ndarray
        coordinates of the curve.
    ID : int
        if `ID`=0, create new file and write header.
        If `ID`>0, append to existed file.
    '''
    nn = x.shape[0]

    if ID == 0:
        with open(fname, 'w') as f:
            f.write('Variables= X  Y  \n ')

    with open(fname, 'a') as f:
        f.write('zone T="%d" i= %d \n'%(ID, nn))
        for i in range(nn):
            f.write('   %20.9f  %20.9f \n'%(x[i], y[i]))
        f.write('\n')

def output_foil(x: np.ndarray, yu: np.ndarray, yl: np.ndarray, fname='airfoil.dat', ID=0, info=False) -> None:
    '''
    Output airfoil data to tecplot ASCII format file

    Parameters
    -----------
    x, yu, yl : ndarray
        coordinates of the baseline airfoil.
    ID : int
        if `ID`=0, create new file and write header.
        If `ID`>0, append to existed file.
    info: bool
        if True, include curvature, thickness and camber
    '''
    nn = x.shape[0]
    curv_u = np.zeros(nn)
    curv_l = np.zeros(nn)
    camber = np.zeros(nn)
    thickness = np.zeros(nn)
    
    if ID == 0:
        # Write header
        with open(fname, 'w') as f:
            if info: 
                line = 'Variables= X  Y  Curvature Thickness Camber \n '
            else:
                line = 'Variables= X  Y  \n '
            f.write(line)

    if info:
        
        curv_u = curve_curvature(x, yu)
        curv_l = curve_curvature(x, yl)

        thickness = yu-yl
        camber = 0.5*(yu+yl)
        
    with open(fname, 'a') as f:
        f.write('zone T="Upp-%d" i= %d \n'%(ID, nn))
        for i in range(nn):
            line = '   %20.9f  %20.9f'%(x[i], yu[i])
            if info:
                line = line + '  %20.9f  %20.9f  %20.9f'%(curv_u[i], thickness[i], camber[i])
            f.write(line+'\n')
            
        f.write('zone T="Low-%d" i= %d \n'%(ID, nn))
        for i in range(nn):
            line = '   %20.9f  %20.9f'%(x[i], yl[i])
            if info:
                line = line + '  %20.9f  %20.9f  %20.9f'%(curv_l[i], thickness[i], camber[i])
            f.write(line+'\n')

def read_curves(fname='curve.dat'):
    '''
    Read curves from a tecplot format file.
    
    Parameters
    ------------
    fname : str
        file name.
    
    Returns
    -----------
    xs, ys : list of list of float
        coordinates of multiple curves

    Examples
    -----------
    >>> xs, ys = read_curves(fname='curve.dat')

    '''

    xs = []
    ys = []
    with open(fname, 'r') as f:
        lines = f.readlines()

        for line in lines:

            line = line.split()
            if len(line)<=1:
                continue

            if line[0] in 'zone':
                xs.append([])
                ys.append([])
                continue

            if len(line)!=2:
                continue            
            
            xs[-1].append(float(line[0]))
            ys[-1].append(float(line[1]))

    return xs, ys

def read_tecplot(fname='tecplot.dat'):
    '''
    Read a tecplot format data file.
    
    Parameters
    ------------
    fname : str
        file name.
    
    Returns
    -----------
    data : list of ndarray
        data of all zones, shape [ni,nj,nk,nv]. 
    name_var : list of str
        name of variables.
    titles : list of str
        title of zones
    
    Examples
    -------------
    >>> data, name_var, titles = read_tecplot(fname='tecplot.dat')
    

    '''
    name_var = []
    data = []
    titles = []
    n_var = 0
    
    with open(fname, 'r') as f:
        
        lines = f.readlines()
        nLine = len(lines)
        iLine = 0
    
        while iLine < nLine:
            
            line = lines[iLine].split()
            if len(line) == 0:
                iLine += 1
                continue
            
            if line[0] in 'Variables=' or line[0] in 'VARIABLES=' :
                
                line = re.split(r'[=",\s]', lines[iLine])
                while '' in line:
                    line.remove('')

                name_var = line[1:]
                n_var = len(name_var)
                iLine += 1
                continue
        
            if line[0] in 'zone' or line[0] in 'ZONE' or line[0] in 'Zone':
                line = re.split(r'[=\s]', lines[iLine])
                while '' in line:
                    line.remove('')
                
                if 'i' in line:
                    ni = int(line[line.index('i')+1])
                elif 'I' in line:
                    ni = int(line[line.index('I')+1])
                else:
                    ni = 1
                    
                if 'j' in line:
                    nj = int(line[line.index('j')+1])
                elif 'J' in line:
                    nj = int(line[line.index('J')+1])
                else:
                    nj = 1
                    
                if 'k' in line:
                    nk = int(line[line.index('k')+1])
                elif 'K' in line:
                    nk = int(line[line.index('K')+1])
                else:
                    nk = 1
                    
                if 'T' in line:
                    # 非贪婪模式：寻找最短的可能匹配 https://www.cnblogs.com/baxianhua/p/8571967.html
                    str_pat = re.compile(r'\"(.*?)\"')
                    name = str_pat.findall(lines[iLine])
                    titles.append(name[0])
                else:
                    titles.append('')
                    
                data_ = np.zeros((ni,nj,nk,n_var))
                iLine += 1
                
                for k in range(nk):
                    for j in range(nj):
                        for i in range(ni):
                            
                            line = ['#']
                            while line[0] == '#':
                                line = lines[iLine].split()
                                iLine += 1
                                
                            for v in range(n_var):
                                data_[i,j,k,v] = float(line[v])
                                
                data.append(data_.copy())
                continue

    return data, name_var, titles

def read_block_plot3d(lines: list, iLine0: int, ni: int, nj: int, nk: int) -> Tuple[np.ndarray, int]:
    '''
    Read block data from lines.
    
    Parameters
    -----------
    lines : list of str
        f.readlines() of the entire plot3d formate file
    iLine0 : int
        the first line of this block is lines[iLine0]
    ni, nj, nk: int
        size of this block
        
    Returns
    ---------
    xyz : ndarray
        coordinates, shape `[ni,nj,nk,3]`.
    iLine0_new : int
        index of line after read.

    Examples
    ----------
    >>> xyz, iLine0_new = read_block_plot3d(lines, iLine0, ni, nj, nk)

    '''
    xyz = np.zeros([ni,nj,nk,3])
    ll  = iLine0
    ii  = 0
    line = []

    for m in range(3):
        for k in range(nk):
            for j in range(nj):
                for i in range(ni):

                    if ii >= len(line)-1:
                        # Need to read the next line
                        line = lines[ll].split()
                        ii = 0
                        ll += 1
                    else:
                        # Read next value
                        ii += 1

                    xyz[i,j,k,m] = float(line[ii])

    iLine0_new = ll

    return xyz, iLine0_new

def output_plot3d(X: list, Y: list, Z: list, fname: str, scale=1.0) -> None:
    '''
    Output surface to fname in plot3d format.
    
    Parameters
    -------------
    X, Y, Z: list of ndarray [ns,nn]
        coordinates
    fname: str
        the name of the file (`*.grd`)

    '''
    # ns: number of spanwise points
    # nn: number of curve points
    
    n0 = len(X)

    with open(fname, 'w') as f:
        f.write('%d \n '%(n0))     # Number of surfaces
        for i_sec in range(n0):
            ns = X[i_sec].shape[0]
            nn = X[i_sec].shape[1]
            f.write('%d %d 1\n '%(nn, ns))

        for i_sec in range(n0):
            ii = 0
            ns = X[i_sec].shape[0]
            nn = X[i_sec].shape[1]
            for i in range(ns):
                for j in range(nn):
                    f.write(' %.9f '%(X[i_sec][i,j]*scale))
                    ii += 1
                    if ii%3==0 or (i==ns-1 and j==nn-1):
                        f.write(' \n ')

            ii = 0
            ns = Y[i_sec].shape[0]
            nn = Y[i_sec].shape[1]
            for i in range(ns):
                for j in range(nn):
                    f.write(' %.9f '%(Y[i_sec][i,j]*scale))
                    ii += 1
                    if ii%3==0 or (i==ns-1 and j==nn-1):
                        f.write(' \n ')

            ii = 0
            ns = Z[i_sec].shape[0]
            nn = Z[i_sec].shape[1]
            for i in range(ns):
                for j in range(nn):
                    f.write(' %.9f '%(Z[i_sec][i,j]*scale))
                    ii += 1
                    if ii%3==0 or (i==ns-1 and j==nn-1):
                        f.write(' \n ')

<<<<<<< HEAD
def plot3d_to_igs(fname='igs', ratio=1.0):
=======
def output_curves_igs(x: np.ndarray, y: np.ndarray, z: np.ndarray, fname='curve.igs', n_degree=3, is_planar=True):
    '''
    Output curves in the Initial Graphics Exchange Specification (IGES) format.
    
    Parameters
    ------------
    x, y, z : ndarray
        coordinates of the curve(s), [:] or [n_curve,:]
    fname : str
        file name. 
    n_degree : int
        degree of basis functions.
        0=Determined by data; 1=Line; 2=Circular arc; 
        3=Elliptical arc; 4=Parabolic arc; 5=Hyperbolic arc.
    is_planar : bool
        whether is planar curve in X-Y plane.
        
    References
    ------------
    https://wiki.eclipse.org/IGES_file_Specification
    
    https://filemonger.com/specs/igs/devdept.com/version6.pdf
    '''
    
    #* Curve dimension
    if len(x.shape) == 1:
        n_curve = 1
        n_point = x.shape[0]
        x = x[None,:]
        y = y[None,:]
        z = z[None,:]
    else:
        n_curve = x.shape[0]
        n_point = x.shape[1]
    
    #* Output IGES format file
    f = open(fname, 'w')

    #* Start section
    f.write('This is igs file generated by LI Runze. All rights reserved.            S      1\n')
    
    #* Global section
    f.write('1H,,1H;,3Higs,7Higs.igs,44HDASSAULT SYSTEMES CATIA V5 R20 - www.3ds.com,G      1\n')
    f.write('27HCATIA Version 5 Release 20 ,32,75,6,75,15,3Higs,1.0,2,2HMM,1000,1.0, G      2\n')
    f.write('15H20180311.223810,0.001,10000.0,5Hyancy,15HDESKTOP-BEPNROH,11,0,15H2018G      3\n')
    f.write('0311.223810,;                                                           G      4\n')

    #* Data entry section
    iType = 126 # Rational B-Spline Curve
    
    iLineStart = 1
    nLineCount = 3 + 3*n_point + n_degree
    
    for ic in range(n_curve):
        
        # iLineStart: is the line number inside the PD section that has the first line of this entity data.
        # nLineCount: specifies the number of lines this entity takes up in the PD section.

        f.write(' %7d %7d %7d %7d %7d %7d %7d %7d'%(iType, iLineStart, n_degree, 0, 0, 0, 0, 0))
        f.write(' %1d %1d %1d %1dD %6d\n'%(0, 0, 0, 0, ic*2+1))
        f.write(' %7d %7d %7d %7d %7d'%(iType, 0, 0, nLineCount, 0))
        f.write('                BSp Curv{:<3d}'.format(ic*2+1) + '    0D %6d\n'%(ic*2+2))
        
        iLineStart += nLineCount
    
    #* Parameter data section
    iLine = 0
    for ic in range(n_curve):
        
        is_closed = False       # is the starting and ending point the same
        is_polynomial = True    # if all weights are equal, otherwise, the curve is rational
        is_periodic = False     # actually has no difference
        
        # Starting
        iLine += 1
        f.write(' %4d, %4d, %4d, %4d, %4d, %4d, %4d,'%(iType, n_point-1, n_degree, is_planar, is_closed, is_polynomial, is_periodic))
        f.write('%30dP %6d\n'%(ic*2+1, iLine))

        # Knot sequence (n_point + n_degree + 1)
        xKnot = knotx(n_point, n_degree+1)
        for ix in range(xKnot.shape[0]):
            iLine += 1
            f.write('%19.10e, %51dP %6d\n'%(xKnot[ix], ic*2+1, iLine))
        ximin = xKnot[0]
        ximax = xKnot[-1]
        
        # Weight sequence (n_point)
        for _ in range(n_point):
            iLine += 1
            f.write('%19.10e, %51dP %6d\n'%(1.0, ic*2+1, iLine))
        
        # Node coordinates (3*n_point)
        for i in range(n_point):
            iLine += 1
            f.write('%19.10e,%19.10e,%19.10e,%12dP %6d\n'%(
                x[ic,i], y[ic,i], z[ic,i], ic*2+1, iLine))
    
        # Ending
        # Start parameter value, End parameter value, Unit normal x, y, z (if planar)
        # (note: '%**dP' must have at least '%9d')
        iLine += 1
        f.write('%10.3f,%10.3f,%12.5f,%12.5f,%12.5f;%11dP %6d\n'%(
            ximin, ximax, 0, 0, 1, ic*2+1, iLine))
    
    
    #* Ending section
    f.write('S %6dG %6dD %6dP %6d %40s %6d\n'%(1, 4, 2*n_curve, iLine, 'T', 1))
    f.close()


def plot3d_to_igs(fname='igs'):
>>>>>>> a639be79
    '''
    Converts Plot3d surface grid file [fname.grd] to IGES file [fname.igs].
    
    Original Fortran version by Prof. Zhang Yufei: zhangyufei@tsinghua.edu.cn.
    
    Ref: https://wiki.eclipse.org/IGES_file_Specification
    '''

    #* Read plot3d format file
    if not os.path.exists(fname+'.grd'):
        raise Exception(fname+' does not exist for format transformation')
    
    with open(fname+'.grd', 'r') as f:
        lines = f.readlines()
        line  = lines[0].split()
        num_block = int(line[0])
        nIJK  = np.zeros([num_block, 5], dtype=int)

        for i in range(num_block):
            line  = lines[i+1].split()
            nIJK[i,0] = int(line[0])
            nIJK[i,1] = int(line[1])
            nIJK[i,2] = int(line[2])
            nIJK[i,3] = idataline(nIJK[i,0], nIJK[i,1])

            if nIJK[i,2]!=1:
                raise Exception('Wrong input file: dimension K is not 1')

            if nIJK[i,0]<4 or nIJK[i,1]<4:
                raise Exception('Wrong input file: dimension I or J less than 4')

        nIJK[0,4] = 1
        for i in range(1, num_block):
            nIJK[i,4] = nIJK[i-1,3] + nIJK[i-1,4]

        kLine = num_block+1

    #* Output IGES format file
    f = open(fname+'.igs', 'w')

    #* Start section
    f.write('This is igs file generated by ZHANG Yufei. All rights reserved.         S      1\n')
    
    #* Global section
    f.write('1H,,1H;,3Higs,7Higs.igs,44HDASSAULT SYSTEMES CATIA V5 R20 - www.3ds.com,G      1\n')
    f.write('27HCATIA Version 5 Release 20 ,32,75,6,75,15,3Higs,1.0,2,2HMM,1000,1.0, G      2\n')
    f.write('15H20180311.223810,0.001,10000.0,5Hyancy,15HDESKTOP-BEPNROH,11,0,15H2018G      3\n')
    f.write('0311.223810,;                                                           G      4\n')

    #* Data entry section
    iType = 128 # Rational B-Spline Surface
    for ib in range(num_block):
        iLineStart = nIJK[ib, 4]
        iLineEnd   = nIJK[ib, 3]

        f.write(' %7d %7d %7d %7d %7d %7d %7d %7d'%(iType, iLineStart, 0, 0, 0, 0, 0, 0))
        f.write(' %1d %1d %1d %1dD %6d\n'%(0, 0, 0, 0, ib*2+1))
        f.write(' %7d %7d %7d %7d %7d'%(iType, 0, 0, iLineEnd, 0))
        f.write('                BSp Surf{:<3d}'.format(ib+1) + '    0D %6d\n'%(ib*2+2))

    #* Parameter data section
    iLine = 0
    for ib in range(num_block):
        ni = nIJK[ib, 0]
        nj = nIJK[ib, 1]
        nk = nIJK[ib, 2]

        # Starting
        iLine += 1
        f.write(' %4d, %4d, %4d, %4d, %4d,'%(iType, ni-1, nj-1, 3, 3))
        f.write(' %4d, %4d, %4d, %4d, %4d, %11dP %6d\n'%(0, 0, 1, 0, 0, ib*2+1, iLine))

        # Node vector
        xKnot = knotx(ni)
        for ix in range(ni+4):
            iLine += 1
            f.write('%19.10e, %51dP %6d\n'%(xKnot[ix], ib*2+1, iLine))
        ximin = xKnot[0]
        ximax = xKnot[-1]

        xKnot = knotx(nj)
        for ix in range(nj+4):
            iLine += 1
            f.write('%19.10e, %51dP %6d\n'%(xKnot[ix], ib*2+1, iLine))
        xjmin = xKnot[0]
        xjmax = xKnot[-1]

        # Node weight
        for j in range(nj):
            for i in range(ni):
                iLine += 1
                f.write('%19.10e, %51dP %6d\n'%(1.0, ib*2+1, iLine))

        # Node coordinates
        xyz, kLine = read_block_plot3d(lines, kLine, ni, nj, nk)
        xyz = xyz * ratio
        for k in range(nk):
            for j in range(nj):
                for i in range(ni):
                    iLine += 1
                    f.write('%19.10e,%19.10e,%19.10e,%12dP %6d\n'%(
                        xyz[i,j,k,0], xyz[i,j,k,1], xyz[i,j,k,2],
                        ib*2+1, iLine))

        # Ending
        iLine += 1
        f.write('%14.6e,%14.6e,%14.6e,%14.6e;%12dP %6d\n'%(
            ximin, ximax, xjmin, xjmax, ib*2+1, iLine))

    #* Ending section
    f.write('S %6dG %6dD %6dP %6d %40s %6d\n'%(1, 3, 2*num_block, iLine, 'T', 1))
    f.close()

def idataline(ni: int, nj: int):
    '''
    Function for `plot3d_to_igs`
    '''
    i1 = ni+4
    i2 = nj+4
    i3 = ni*nj
    i4 = ni*nj
    i5 = 1+1

    return i1+i2+i3+i4+i5

def knotx(ni: int, n_offset=4) -> np.ndarray:
    '''
    Function for `plot3d_to_igs`.
    
    Returns [0, 0, 0, 0, ...(ni-n_offset)..., 1.0, 1.0, 1.0, 1.0].
    ''' 

    xKnot = np.zeros(ni+n_offset)

    for i in range(ni-n_offset+1):
        xKnot[i+n_offset] = (i+1.0)/(ni-n_offset+1)

    for i in range(n_offset):
        xKnot[ni+i] = 1.0

    return xKnot

<|MERGE_RESOLUTION|>--- conflicted
+++ resolved
@@ -1853,66 +1853,6 @@
 
     return x_, y_, z_
 
-<<<<<<< HEAD
-# The rotation_3d is derived from Chenyu Wu. 2022. 11. 5
-def rotation_3d(pp: np.ndarray, origin: np.ndarray, axis: np.ndarray, angle: float):
-    '''
-    ### Description
-    This function rotate a set of points based on the origin and the axis given by the inputs
-
-    ### Inputs
-    `pp`: The point set that is going to be rotated. `pp.shape = (n_points, 3)`
-
-    `origin`: The numpy array that defines the origin of the rotation axis. The shape must be `(3,0)`
-
-    `axis`: The direction of the rotation axis. This axis does not need to be normalized. The shape must be `(3,0)`
-
-    `angle`: The rotation angle in degree
-
-    ### Outputs
-    `xnew, ynew, znew`: The rotated points.
-    '''
-    # Translate the points to a coordinate system that has the origin defined by the input
-    # The points have to be translated back to the original frame before return.
-    
-    nn = pp.shape[0]
-    for i in range(nn):
-        pp[i, :] = pp[i, :] - origin
-    xnew, ynew, znew = np.zeros(nn), np.zeros(nn), np.zeros(nn)
-    
-    norm = np.sqrt(axis @ axis)
-    if norm < 1e-8:
-        raise Exception("The length of the axis is too short!")
-    e3 = axis / norm
-
-    angle_rad = np.pi * angle / 180.0
-
-    for i in range(nn):
-        vec = pp[i, :].copy()
-
-        # compute the parallel component
-        vec_p = (vec @ e3) * e3
-        # compute the normal component
-        vec_n = vec - vec_p
-
-        # define the local coordinate system
-        e1 = vec_n
-        e2 = np.cross(e3, e1)
-
-        # rotate
-        vec_n_rot = e1 * np.cos(angle_rad) + e2 * np.sin(angle_rad)
-
-        # assemble the vector
-        vec_new = vec_n_rot + vec_p
-        xnew[i], ynew[i], znew[i] = vec_new[0], vec_new[1], vec_new[2]
-
-    # transform back to the original frame
-    xnew, ynew, znew = xnew + origin[0], ynew + origin[1], znew + origin[2]
-
-    pp_new = np.hstack((xnew.reshape(-1,1), ynew.reshape(-1,1), znew.reshape(-1,1)))
-    # print(pp_new.shape)
-    return pp_new
-=======
 def rotate_vector(x, y, z, angle=0, origin=[0, 0, 0], axis_vector=[0,0,1]) -> np.ndarray:
     '''
     Rotate 3D points (vectors) by axis-angle representation.
@@ -1961,7 +1901,65 @@
     points = rot.apply(vector) + origin
     
     return points
->>>>>>> a639be79
+
+# The rotation_3d is derived from Chenyu Wu. 2022. 11. 5
+def rotation_3d(pp: np.ndarray, origin: np.ndarray, axis: np.ndarray, angle: float):
+    '''
+    ### Description
+    This function rotate a set of points based on the origin and the axis given by the inputs
+
+    ### Inputs
+    `pp`: The point set that is going to be rotated. `pp.shape = (n_points, 3)`
+
+    `origin`: The numpy array that defines the origin of the rotation axis. The shape must be `(3,0)`
+
+    `axis`: The direction of the rotation axis. This axis does not need to be normalized. The shape must be `(3,0)`
+
+    `angle`: The rotation angle in degree
+
+    ### Outputs
+    `xnew, ynew, znew`: The rotated points.
+    '''
+    # Translate the points to a coordinate system that has the origin defined by the input
+    # The points have to be translated back to the original frame before return.
+    
+    nn = pp.shape[0]
+    for i in range(nn):
+        pp[i, :] = pp[i, :] - origin
+    xnew, ynew, znew = np.zeros(nn), np.zeros(nn), np.zeros(nn)
+    
+    norm = np.sqrt(axis @ axis)
+    if norm < 1e-8:
+        raise Exception("The length of the axis is too short!")
+    e3 = axis / norm
+
+    angle_rad = np.pi * angle / 180.0
+
+    for i in range(nn):
+        vec = pp[i, :].copy()
+
+        # compute the parallel component
+        vec_p = (vec @ e3) * e3
+        # compute the normal component
+        vec_n = vec - vec_p
+
+        # define the local coordinate system
+        e1 = vec_n
+        e2 = np.cross(e3, e1)
+
+        # rotate
+        vec_n_rot = e1 * np.cos(angle_rad) + e2 * np.sin(angle_rad)
+
+        # assemble the vector
+        vec_new = vec_n_rot + vec_p
+        xnew[i], ynew[i], znew[i] = vec_new[0], vec_new[1], vec_new[2]
+
+    # transform back to the original frame
+    xnew, ynew, znew = xnew + origin[0], ynew + origin[1], znew + origin[2]
+
+    pp_new = np.hstack((xnew.reshape(-1,1), ynew.reshape(-1,1), znew.reshape(-1,1)))
+    # print(pp_new.shape)
+    return pp_new
 
 def stretch_fixed_point(x: np.ndarray, y: np.ndarray, dx=0.0, dy=0.0, 
                         xm=None, ym=None, xf=None, yf=None) -> Tuple[np.ndarray, np.ndarray]:
@@ -3207,9 +3205,6 @@
                     if ii%3==0 or (i==ns-1 and j==nn-1):
                         f.write(' \n ')
 
-<<<<<<< HEAD
-def plot3d_to_igs(fname='igs', ratio=1.0):
-=======
 def output_curves_igs(x: np.ndarray, y: np.ndarray, z: np.ndarray, fname='curve.igs', n_degree=3, is_planar=True):
     '''
     Output curves in the Initial Graphics Exchange Specification (IGES) format.
@@ -3321,7 +3316,6 @@
 
 
 def plot3d_to_igs(fname='igs'):
->>>>>>> a639be79
     '''
     Converts Plot3d surface grid file [fname.grd] to IGES file [fname.igs].
     
