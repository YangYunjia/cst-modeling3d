cst_modeling/__pycache__/
cst_modeling3d.egg-info/
dist/
_build/
.vscode/
post/

temp*
dump

*.lay
*.ini
*.pyc
<<<<<<< HEAD


*DS_Store
!example/3BSN/show.lay
=======
*.dat
*.grd
*.xyz
*.igs

blwf58.exe
>>>>>>> 6ef71604
<|MERGE_RESOLUTION|>--- conflicted
+++ resolved
@@ -11,16 +11,12 @@
 *.lay
 *.ini
 *.pyc
-<<<<<<< HEAD
-
-
-*DS_Store
-!example/3BSN/show.lay
-=======
 *.dat
 *.grd
 *.xyz
 *.igs
 
 blwf58.exe
->>>>>>> 6ef71604
+
+*DS_Store
+!example/3BSN/show.lay